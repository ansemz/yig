package storage

import (
	"bytes"
	"crypto/md5"
	"encoding/base64"
	"encoding/binary"
	"encoding/hex"
	"git.letv.cn/yig/yig/api/datatype"
	. "git.letv.cn/yig/yig/error"
	"git.letv.cn/yig/yig/helper"
	"git.letv.cn/yig/yig/iam"
	"git.letv.cn/yig/yig/meta"
	"git.letv.cn/yig/yig/redis"
	"git.letv.cn/yig/yig/signature"
	"github.com/tsuna/gohbase/filter"
	"github.com/tsuna/gohbase/hrpc"
	"golang.org/x/net/context"
	"io"
	"net/url"
	"sort"
	"strconv"
	"strings"
	"time"
)

const (
	MAX_PART_SIZE   = 5 << 30   // 5GB
	MIN_PART_SIZE   = 128 << 10 // 128KB
	MAX_PART_NUMBER = 10000
)

func (yig *YigStorage) ListMultipartUploads(credential iam.Credential, bucketName string,
	request datatype.ListUploadsRequest) (result datatype.ListMultipartUploadsResponse, err error) {

	bucket, err := yig.MetaStorage.GetBucket(bucketName)
	if err != nil {
		return
	}
	switch bucket.ACL.CannedAcl {
	case "public-read", "public-read-write":
		break
	case "authenticated-read":
		if credential.UserId == "" {
			err = ErrBucketAccessForbidden
			return
		}
	default:
		if bucket.OwnerId != credential.UserId {
			err = ErrBucketAccessForbidden
			return
		}
	}
	// TODO policy and fancy ACL

	var startRowkey bytes.Buffer
	startRowkey.WriteString(bucketName)
	// TODO: refactor, same as in getMultipartRowkeyFromUploadId
	if request.KeyMarker != "" {
		err = binary.Write(&startRowkey, binary.BigEndian,
			uint16(strings.Count(request.KeyMarker, "/")))
		if err != nil {
			return
		}
		startRowkey.WriteString(request.KeyMarker)
		if request.UploadIdMarker != "" {
			var timestampString string
			timestampString, err = meta.Decrypt(request.UploadIdMarker)
			if err != nil {
				return result, err
			}
			var timestamp uint64
			timestamp, err = strconv.ParseUint(timestampString, 10, 64)
			if err != nil {
				return result, err
			}
			err = binary.Write(&startRowkey, binary.BigEndian, timestamp)
			if err != nil {
				return
			}
		}
	}

	comparator := filter.NewRegexStringComparator(
		"^"+bucketName+".."+request.Prefix+".*"+".{8}"+"$",
		0x20, // Dot-all mode
		"ISO-8859-1",
		"JAVA", // regexp engine name, in `JAVA` or `JONI`
	)
	compareFilter := filter.NewCompareFilter(filter.Equal, comparator)
	rowFilter := filter.NewRowFilter(compareFilter)

	scanRequest, err := hrpc.NewScanRangeStr(context.Background(), meta.MULTIPART_TABLE,
		// scan for max+1 rows to determine if results are truncated
		startRowkey.String(), "", hrpc.Filters(rowFilter),
		hrpc.NumberOfRows(uint32(request.MaxUploads+1)))
	if err != nil {
		return
	}
	scanResponse, err := yig.MetaStorage.Hbase.Scan(scanRequest)
	if err != nil {
		return
	}

	if len(scanResponse) > request.MaxUploads {
		result.IsTruncated = true
		var nextUpload meta.Multipart
		nextUpload, err = meta.MultipartFromResponse(scanResponse[request.MaxUploads], bucketName)
		if err != nil {
			return
		}
		result.NextKeyMarker = nextUpload.ObjectName
		result.NextUploadIdMarker, err = nextUpload.GetUploadId()
		if err != nil {
			return
		}
		scanResponse = scanResponse[:request.MaxUploads]
	}

	var currentLevel int
	if request.Delimiter == "" {
		currentLevel = 0
	} else {
		currentLevel = strings.Count(request.Prefix, request.Delimiter)
	}

	uploads := make([]datatype.Upload, 0, len(scanResponse))
	prefixMap := make(map[string]int) // value is dummy, only need a set here
	for _, row := range scanResponse {
		var m meta.Multipart
		m, err = meta.MultipartFromResponse(row, bucketName)
		if err != nil {
			return
		}
		upload := datatype.Upload{
			StorageClass: "STANDARD",
			Initiated:    m.InitialTime.UTC().Format(meta.CREATE_TIME_LAYOUT),
		}
		if request.Delimiter == "" {
			upload.Key = m.ObjectName
		} else {
			level := strings.Count(m.ObjectName, request.Delimiter)
			if level > currentLevel {
				split := strings.Split(m.ObjectName, request.Delimiter)
				split = split[:currentLevel+1]
				prefix := strings.Join(split, request.Delimiter) + request.Delimiter
				prefixMap[prefix] = 1
				continue
			} else {
				upload.Key = m.ObjectName
			}
		}
		upload.Key = strings.TrimPrefix(upload.Key, request.Prefix)
		if request.EncodingType != "" { // only support "url" encoding for now
			upload.Key = url.QueryEscape(upload.Key)
		}
		upload.UploadId, err = m.GetUploadId()
		if err != nil {
			return
		}

		var user iam.Credential
		user, err = iam.GetCredentialByUserId(m.Metadata.OwnerId)
		if err != nil {
			return
		}
		upload.Owner.ID = user.UserId
		upload.Owner.DisplayName = user.DisplayName
		user, err = iam.GetCredentialByUserId(m.Metadata.InitiatorId)
		if err != nil {
			return
		}
		upload.Initiator.ID = user.UserId
		upload.Initiator.DisplayName = user.DisplayName

		uploads = append(uploads, upload)
	}
	result.Uploads = uploads

	prefixes := helper.Keys(prefixMap)
	sort.Strings(prefixes)
	for _, prefix := range prefixes {
		result.CommonPrefixes = append(result.CommonPrefixes, datatype.CommonPrefix{
			Prefix: prefix,
		})
	}

	result.KeyMarker = request.KeyMarker
	result.UploadIdMarker = request.UploadIdMarker
	result.MaxUploads = request.MaxUploads
	result.Prefix = request.Prefix
	result.Delimiter = request.Delimiter
	result.EncodingType = request.EncodingType
	if result.EncodingType != "" { // only support "url" encoding for now
		result.Delimiter = url.QueryEscape(result.Delimiter)
		result.KeyMarker = url.QueryEscape(result.KeyMarker)
		result.Prefix = url.QueryEscape(result.Prefix)
		result.NextKeyMarker = url.QueryEscape(result.NextKeyMarker)
	}
	return
}

func (yig *YigStorage) NewMultipartUpload(credential iam.Credential, bucketName, objectName string,
	metadata map[string]string, acl datatype.Acl,
	sseRequest datatype.SseRequest) (uploadId string, err error) {

	bucket, err := yig.MetaStorage.GetBucket(bucketName)
	if err != nil {
		return
	}
	switch bucket.ACL.CannedAcl {
	case "public-read-write":
		break
	default:
		if bucket.OwnerId != credential.UserId {
			return "", ErrBucketAccessForbidden
		}
	}
	// TODO policy and fancy ACL

	contentType, ok := metadata["Content-Type"]
	if !ok {
		contentType = "application/octet-stream"
	}
	multipartMetadata := meta.MultipartMetadata{
		InitiatorId: credential.UserId,
		OwnerId:     bucket.OwnerId,
		ContentType: contentType,
		Acl:         acl,
		SseRequest:  sseRequest,
	}
	if sseRequest.Type == "S3" {
		multipartMetadata.EncryptionKey, err = encryptionKeyFromSseRequest(sseRequest)
		if err != nil {
			return
		}
	} else {
		multipartMetadata.EncryptionKey = nil
	}

	multipart := &meta.Multipart{
		BucketName:  bucketName,
		ObjectName:  objectName,
		InitialTime: time.Now().UTC(),
		Metadata:    multipartMetadata,
	}

	uploadId, err = multipart.GetUploadId()
	if err != nil {
		return
	}
	multipartValues, err := multipart.GetValues()
	if err != nil {
		return
	}
	rowkey, err := multipart.GetRowkey()
	if err != nil {
		return
	}
	newMultipartPut, err := hrpc.NewPutStr(context.Background(), meta.MULTIPART_TABLE,
		rowkey, multipartValues)
	if err != nil {
		return
	}
	_, err = yig.MetaStorage.Hbase.Put(newMultipartPut)
	return
}

func (yig *YigStorage) PutObjectPart(bucketName, objectName string, credential iam.Credential,
	uploadId string, partId int, size int64, data io.Reader, md5Hex string,
	sseRequest datatype.SseRequest) (result datatype.PutObjectPartResult, err error) {

	multipart, err := yig.MetaStorage.GetMultipart(bucketName, objectName, uploadId)
	if err != nil {
		return
	}

	if size > MAX_PART_SIZE {
		err = ErrEntityTooLarge
		return
	}

	var encryptionKey []byte
	switch multipart.Metadata.SseRequest.Type {
	case "":
		break
	case "C":
		if sseRequest.Type != "C" {
			err = ErrInvalidSseHeader
			return
		}
		encryptionKey = sseRequest.SseCustomerKey
	case "S3":
		encryptionKey = multipart.Metadata.EncryptionKey
	case "KMS":
		err = ErrNotImplemented
		return
	}

	md5Writer := md5.New()
	limitedDataReader := io.LimitReader(data, size)
	cephCluster, poolName := yig.PickOneClusterAndPool(bucketName, objectName, size)
	oid := cephCluster.GetUniqUploadName()
	dataReader := io.TeeReader(limitedDataReader, md5Writer)

	var initializationVector []byte
	if len(encryptionKey) != 0 {
		initializationVector, err = newInitializationVector()
		if err != nil {
			return
		}
	}
	storageReader, err := wrapEncryptionReader(dataReader, encryptionKey,
		initializationVector)
	if err != nil {
		return
	}
	bytesWritten, err := cephCluster.put(poolName, oid, storageReader)
	if err != nil {
		return
	}
	// Should metadata update failed, add `maybeObjectToRecycle` to `RecycleQueue`,
	// so the object in Ceph could be removed asynchronously
	maybeObjectToRecycle := objectToRecycle{
		location: cephCluster.Name,
		pool:     poolName,
		objectId: oid,
	}
	if bytesWritten < size {
		RecycleQueue <- maybeObjectToRecycle
		err = ErrIncompleteBody
		return
	}

	calculatedMd5 := hex.EncodeToString(md5Writer.Sum(nil))
	if md5Hex != "" && md5Hex != calculatedMd5 {
		RecycleQueue <- maybeObjectToRecycle
		err = ErrBadDigest
		return
	}

	if signVerifyReader, ok := data.(*signature.SignVerifyReader); ok {
		credential, err = signVerifyReader.Verify()
		if err != nil {
			RecycleQueue <- maybeObjectToRecycle
			return
		}
	}

	bucket, err := yig.MetaStorage.GetBucket(bucketName)
	if err != nil {
		RecycleQueue <- maybeObjectToRecycle
		return
	}
	switch bucket.ACL.CannedAcl {
	case "public-read-write":
		break
	default:
		if bucket.OwnerId != credential.UserId {
			RecycleQueue <- maybeObjectToRecycle
			return result, ErrBucketAccessForbidden
		}
	} // TODO policy and fancy ACL

	part := meta.Part{
		PartNumber:           partId,
		Location:             cephCluster.Name,
		Pool:                 poolName,
		Size:                 size,
		ObjectId:             oid,
		Etag:                 calculatedMd5,
		LastModified:         time.Now().UTC(),
		InitializationVector: initializationVector,
	}
	partValues, err := part.GetValues()
	if err != nil {
		RecycleQueue <- maybeObjectToRecycle
		return
	}
	rowkey, err := multipart.GetRowkey()
	if err != nil {
		RecycleQueue <- maybeObjectToRecycle
		return
	}
	partMetaPut, err := hrpc.NewPutStr(context.Background(), meta.MULTIPART_TABLE,
		rowkey, partValues)
	if err != nil {
		RecycleQueue <- maybeObjectToRecycle
		return
	}
	_, err = yig.MetaStorage.Hbase.Put(partMetaPut)
	if err != nil {
		RecycleQueue <- maybeObjectToRecycle
		return
	}

<<<<<<< HEAD
	// remove possible old object in Ceph
	if part, ok := multipart.Parts[partId]; ok {
		RecycleQueue <- objectToRecycle{
			location: part.Location,
			pool:     part.Pool,
			objectId: part.ObjectId,
		}
=======
	err = yig.UpdateUsage(bucketName, part.Size, "add")
	if err != nil {
		return
>>>>>>> 960568ec
	}

	result.ETag = calculatedMd5
	result.SseType = sseRequest.Type
	result.SseAwsKmsKeyIdBase64 = base64.StdEncoding.EncodeToString([]byte(sseRequest.SseAwsKmsKeyId))
	result.SseCustomerAlgorithm = sseRequest.SseCustomerAlgorithm
	result.SseCustomerKeyMd5Base64 = base64.StdEncoding.EncodeToString(sseRequest.SseCustomerKey)
	return result, nil
}

func (yig *YigStorage) CopyObjectPart(bucketName, objectName, uploadId string, partId int,
	size int64, data io.Reader, credential iam.Credential,
	sseRequest datatype.SseRequest) (result datatype.PutObjectResult, err error) {

	multipart, err := yig.MetaStorage.GetMultipart(bucketName, objectName, uploadId)
	if err != nil {
		return
	}

	if size > MAX_PART_SIZE {
		err = ErrEntityTooLarge
		return
	}

	var encryptionKey []byte
	switch multipart.Metadata.SseRequest.Type {
	case "":
		break
	case "C":
		if sseRequest.Type != "C" {
			err = ErrInvalidSseHeader
			return
		}
		encryptionKey = sseRequest.SseCustomerKey
	case "S3":
		encryptionKey = multipart.Metadata.EncryptionKey
	case "KMS":
		err = ErrNotImplemented
		return
	}

	md5Writer := md5.New()
	limitedDataReader := io.LimitReader(data, size)
	cephCluster, poolName := yig.PickOneClusterAndPool(bucketName, objectName, size)
	oid := cephCluster.GetUniqUploadName()
	dataReader := io.TeeReader(limitedDataReader, md5Writer)

	var initializationVector []byte
	if len(encryptionKey) != 0 {
		initializationVector, err = newInitializationVector()
		if err != nil {
			return
		}
	}
	storageReader, err := wrapEncryptionReader(dataReader, encryptionKey,
		initializationVector)
	if err != nil {
		return
	}
	bytesWritten, err := cephCluster.put(poolName, oid, storageReader)
	if err != nil {
		return
	}
	// Should metadata update failed, add `maybeObjectToRecycle` to `RecycleQueue`,
	// so the object in Ceph could be removed asynchronously
	maybeObjectToRecycle := objectToRecycle{
		location: cephCluster.Name,
		pool:     poolName,
		objectId: oid,
	}

	if bytesWritten < size {
		RecycleQueue <- maybeObjectToRecycle
		err = ErrIncompleteBody
		return
	}

	result.Md5 = hex.EncodeToString(md5Writer.Sum(nil))

	bucket, err := yig.MetaStorage.GetBucket(bucketName)
	if err != nil {
		RecycleQueue <- maybeObjectToRecycle
		return
	}
	switch bucket.ACL.CannedAcl {
	case "public-read-write":
		break
	default:
		if bucket.OwnerId != credential.UserId {
			RecycleQueue <- maybeObjectToRecycle
			err = ErrBucketAccessForbidden
			return
		}
	} // TODO policy and fancy ACL

	if initializationVector == nil {
		initializationVector = []byte{}
	}
	part := meta.Part{
		PartNumber:           partId,
		Location:             cephCluster.Name,
		Pool:                 poolName,
		Size:                 size,
		ObjectId:             oid,
		Etag:                 result.Md5,
		LastModified:         time.Now().UTC(),
		InitializationVector: initializationVector,
	}
	result.LastModified = part.LastModified

	partValues, err := part.GetValues()
	if err != nil {
		RecycleQueue <- maybeObjectToRecycle
		return
	}
	rowkey, err := multipart.GetRowkey()
	if err != nil {
		RecycleQueue <- maybeObjectToRecycle
		return
	}
	partMetaPut, err := hrpc.NewPutStr(context.Background(), meta.MULTIPART_TABLE,
		rowkey, partValues)
	if err != nil {
		RecycleQueue <- maybeObjectToRecycle
		return
	}
	_, err = yig.MetaStorage.Hbase.Put(partMetaPut)
	if err != nil {
		RecycleQueue <- maybeObjectToRecycle
		return
	}

<<<<<<< HEAD
	// remove possible old object in Ceph
	if part, ok := multipart.Parts[partId]; ok {
		RecycleQueue <- objectToRecycle{
			location: part.Location,
			pool:     part.Pool,
			objectId: part.ObjectId,
		}
=======
	err = yig.UpdateUsage(bucketName, part.Size, "add")
	if err != nil {
		return
>>>>>>> 960568ec
	}

	return result, nil
}

func (yig *YigStorage) ListObjectParts(credential iam.Credential, bucketName, objectName string,
	request datatype.ListPartsRequest) (result datatype.ListPartsResponse, err error) {

	multipart, err := yig.MetaStorage.GetMultipart(bucketName, objectName, request.UploadId)
	if err != nil {
		return
	}

	initiatorId := multipart.Metadata.InitiatorId
	ownerId := multipart.Metadata.OwnerId

	switch multipart.Metadata.Acl.CannedAcl {
	case "public-read", "public-read-write":
		break
	case "authenticated-read":
		if credential.UserId == "" {
			err = ErrAccessDenied
			return
		}
	case "bucket-owner-read", "bucket-owner-full-controll":
		var bucket meta.Bucket
		bucket, err = yig.MetaStorage.GetBucket(bucketName)
		if err != nil {
			return
		}
		if bucket.OwnerId != credential.UserId {
			err = ErrAccessDenied
			return
		}
	default:
		if ownerId != credential.UserId {
			err = ErrAccessDenied
			return
		}
	}
	for i := request.PartNumberMarker + 1; i <= MAX_PART_NUMBER; i++ {
		if p, ok := multipart.Parts[i]; ok {
			part := datatype.Part{
				PartNumber:   i,
				ETag:         "\"" + p.Etag + "\"",
				LastModified: p.LastModified.UTC().Format(meta.CREATE_TIME_LAYOUT),
				Size:         p.Size,
			}
			result.Parts = append(result.Parts, part)

			if len(result.Parts) > request.MaxParts {
				break
			}
		}
	}
	if len(result.Parts) == request.MaxParts+1 {
		result.IsTruncated = true
		result.NextPartNumberMarker = result.Parts[request.MaxParts].PartNumber
		result.Parts = result.Parts[:request.MaxParts]
	}

	var user iam.Credential
	user, err = iam.GetCredentialByUserId(ownerId)
	if err != nil {
		return
	}
	result.Owner.ID = user.UserId
	result.Owner.DisplayName = user.DisplayName
	user, err = iam.GetCredentialByUserId(initiatorId)
	if err != nil {
		return
	}
	result.Initiator.ID = user.UserId
	result.Initiator.DisplayName = user.DisplayName

	result.Bucket = bucketName
	result.Key = objectName
	result.UploadId = request.UploadId
	result.StorageClass = "STANDARD"
	result.PartNumberMarker = request.PartNumberMarker
	result.MaxParts = request.MaxParts
	result.EncodingType = request.EncodingType

	if result.EncodingType != "" { // only support "url" encoding for now
		result.Key = url.QueryEscape(result.Key)
	}
	return
}

func (yig *YigStorage) AbortMultipartUpload(credential iam.Credential,
	bucketName, objectName, uploadId string) error {

	bucket, err := yig.MetaStorage.GetBucket(bucketName)
	if err != nil {
		return err
	}
	switch bucket.ACL.CannedAcl {
	case "public-read-write":
		break
	default:
		if bucket.OwnerId != credential.UserId {
			return ErrBucketAccessForbidden
		}
	} // TODO policy and fancy ACL

	multipart, err := yig.MetaStorage.GetMultipart(bucketName, objectName, uploadId)
	if err != nil {
		return err
	}

	values := multipart.GetValuesForDelete()
	rowkey, err := multipart.GetRowkey()
	if err != nil {
		return err
	}

	deleteRequest, err := hrpc.NewDelStr(context.Background(), meta.MULTIPART_TABLE,
		rowkey, values)
	if err != nil {
		return err
	}
	_, err = yig.MetaStorage.Hbase.Delete(deleteRequest)
	if err != nil {
		return err
	}
	// remove parts in Ceph
	for _, p := range multipart.Parts {
		RecycleQueue <- objectToRecycle{
			location: p.Location,
			pool:     p.Pool,
			objectId: p.ObjectId,
		}
	}
	return nil
}

func (yig *YigStorage) CompleteMultipartUpload(credential iam.Credential, bucketName,
	objectName, uploadId string, uploadedParts []meta.CompletePart) (result datatype.CompleteMultipartResult,
	err error) {

	bucket, err := yig.MetaStorage.GetBucket(bucketName)
	if err != nil {
		return
	}
	switch bucket.ACL.CannedAcl {
	case "public-read-write":
		break
	default:
		if bucket.OwnerId != credential.UserId {
			err = ErrBucketAccessForbidden
			return
		}
	}
	// TODO policy and fancy ACL

	multipart, err := yig.MetaStorage.GetMultipart(bucketName, objectName, uploadId)
	if err != nil {
		return
	}

	md5Writer := md5.New()
	var totalSize int64 = 0
	for i := 0; i < len(uploadedParts); i++ {
		if uploadedParts[i].PartNumber != i+1 {
			err = ErrInvalidPart
			return
		}
		part, ok := multipart.Parts[i+1]
		if !ok {
			err = ErrInvalidPart
			return
		}
		if part.Size < MIN_PART_SIZE && part.PartNumber != len(uploadedParts) {
			err = meta.PartTooSmall{
				PartSize:   part.Size,
				PartNumber: part.PartNumber,
				PartETag:   part.Etag,
			}
			return
		}
		if part.Etag != uploadedParts[i].ETag {
			err = ErrInvalidPart
			return
		}
		var etagBytes []byte
		etagBytes, err = hex.DecodeString(part.Etag)
		if err != nil {
			err = ErrInvalidPart
			return
		}
		part.Offset = totalSize
		totalSize += part.Size
		md5Writer.Write(etagBytes)
	}
	result.ETag = hex.EncodeToString(md5Writer.Sum(nil))
	result.ETag += "-" + strconv.Itoa(len(uploadedParts))
	// See http://stackoverflow.com/questions/12186993
	// for how to calculate multipart Etag

	// Add to objects table
	contentType := multipart.Metadata.ContentType
	object := &meta.Object{
		Name:             objectName,
		BucketName:       bucketName,
		OwnerId:          multipart.Metadata.OwnerId,
		Size:             totalSize,
		LastModifiedTime: time.Now().UTC(),
		Etag:             result.ETag,
		ContentType:      contentType,
		Parts:            multipart.Parts,
		ACL:              multipart.Metadata.Acl,
		NullVersion:      helper.Ternary(bucket.Versioning == "Enabled", false, true).(bool),
		DeleteMarker:     false,
		SseType:          multipart.Metadata.SseRequest.Type,
		EncryptionKey:    multipart.Metadata.EncryptionKey,
	}

	switch bucket.Versioning {
	case "Enabled":
		result.VersionId = object.GetVersionId()
	case "Disabled":
		err = yig.removeObject(bucketName, objectName)
	case "Suspended":
		err = yig.removeNullVersionObject(bucketName, objectName)
	}
	if err != nil {
		return
	}

	err = yig.MetaStorage.PutObjectEntry(object)
	if err != nil {
		return
	}

	// Remove from multiparts table
	deleteValues := multipart.GetValuesForDelete()
	rowkey, err := multipart.GetRowkey()
	if err != nil {
		return
	}
	deleteRequest, err := hrpc.NewDelStr(context.Background(), meta.MULTIPART_TABLE,
		rowkey, deleteValues)
	if err != nil {
		return
	}
	_, err = yig.MetaStorage.Hbase.Delete(deleteRequest)
	if err != nil { // rollback objects table
		objectDeleteValues := object.GetValuesForDelete()
		objectDeleteRequest, err := hrpc.NewDelStr(context.Background(), meta.OBJECT_TABLE,
			object.Rowkey, objectDeleteValues)
		if err != nil {
			return result, err
		}
		_, err = yig.MetaStorage.Hbase.Delete(objectDeleteRequest)
		if err != nil {
			yig.Logger.Println("Error deleting object: ", err)
			yig.Logger.Println("Inconsistent data: object with rowkey ", object.Rowkey,
				"should be removed in HBase")
		}
		return result, err
	}

	sseRequest := multipart.Metadata.SseRequest
	result.SseType = sseRequest.Type
	result.SseAwsKmsKeyIdBase64 = base64.StdEncoding.EncodeToString([]byte(sseRequest.SseAwsKmsKeyId))
	result.SseCustomerAlgorithm = sseRequest.SseCustomerAlgorithm
	result.SseCustomerKeyMd5Base64 = base64.StdEncoding.EncodeToString(sseRequest.SseCustomerKey)

	if err == nil {
		yig.MetaStorage.Cache.Remove(redis.ObjectTable, bucketName+":"+objectName+":")
		yig.DataCache.Remove(bucketName + ":" + objectName + ":" + object.GetVersionId())
	}

	return
}<|MERGE_RESOLUTION|>--- conflicted
+++ resolved
@@ -394,7 +394,6 @@
 		return
 	}
 
-<<<<<<< HEAD
 	// remove possible old object in Ceph
 	if part, ok := multipart.Parts[partId]; ok {
 		RecycleQueue <- objectToRecycle{
@@ -402,11 +401,10 @@
 			pool:     part.Pool,
 			objectId: part.ObjectId,
 		}
-=======
-	err = yig.UpdateUsage(bucketName, part.Size, "add")
-	if err != nil {
-		return
->>>>>>> 960568ec
+	}
+	err = yig.MetaStorage.UpdateUsage(bucketName, part.Size, "add")
+	if err != nil {
+		return
 	}
 
 	result.ETag = calculatedMd5
@@ -539,7 +537,6 @@
 		return
 	}
 
-<<<<<<< HEAD
 	// remove possible old object in Ceph
 	if part, ok := multipart.Parts[partId]; ok {
 		RecycleQueue <- objectToRecycle{
@@ -547,11 +544,11 @@
 			pool:     part.Pool,
 			objectId: part.ObjectId,
 		}
-=======
-	err = yig.UpdateUsage(bucketName, part.Size, "add")
-	if err != nil {
-		return
->>>>>>> 960568ec
+	}
+	err = yig.MetaStorage.UpdateUsage(bucketName, part.Size, "add")
+	if err != nil {
+		return
+
 	}
 
 	return result, nil
@@ -684,6 +681,8 @@
 			pool:     p.Pool,
 			objectId: p.ObjectId,
 		}
+		err = yig.MetaStorage.UpdateUsage(bucketName, p.Size, "del")
+
 	}
 	return nil
 }
