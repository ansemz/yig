package storage

import (
	"crypto/md5"
	"encoding/hex"
	"errors"
	"git.letv.cn/yig/yig/api/datatype"
	. "git.letv.cn/yig/yig/error"
	"git.letv.cn/yig/yig/helper"
	"git.letv.cn/yig/yig/iam"
	"git.letv.cn/yig/yig/meta"
	"git.letv.cn/yig/yig/redis"
	"git.letv.cn/yig/yig/signature"
	"io"
	"math/rand"
	"time"
)

func (yig *YigStorage) pickCluster() (fsid string, err error) {
	var totalWeight int
	clusterWeights := make(map[string]int, len(yig.DataStorage))
	for fsid, _ := range yig.DataStorage {
		cluster, err := yig.MetaStorage.GetCluster(fsid)
		if err != nil {
			return "", err
		}
		totalWeight += cluster.Weight
		clusterWeights[fsid] = cluster.Weight
	}
	N := rand.Intn(totalWeight)
	n := 0
	for fsid, weight := range clusterWeights {
		n += weight
		if n > N {
			return fsid, nil
		}
	}
	return "", ErrInternalError
}

func (yig *YigStorage) PickOneClusterAndPool(bucket string, object string, size int64) (cluster *CephStorage,
	poolName string) {

	fsid, err := yig.pickCluster()
	if err != nil || fsid == "" {
		helper.Logger.Println("Error picking cluster:", err)
		for _, c := range yig.DataStorage {
			cluster = c
			break
		}
	} else {
		cluster = yig.DataStorage[fsid]
	}

	if size < 0 { // request.ContentLength is -1 if length is unknown
		poolName = BIG_FILE_POOLNAME
	}
	if size < BIG_FILE_THRESHOLD {
		poolName = SMALL_FILE_POOLNAME
	} else {
		poolName = BIG_FILE_POOLNAME
	}
	return
}

func (yig *YigStorage) GetObject(object *meta.Object, startOffset int64,
	length int64, writer io.Writer, sseRequest datatype.SseRequest) (err error) {

	var encryptionKey []byte
	if object.SseType == "S3" {
		encryptionKey = object.EncryptionKey
	} else { // SSE-C
		if len(sseRequest.CopySourceSseCustomerKey) != 0 {
			encryptionKey = sseRequest.CopySourceSseCustomerKey
		} else {
			encryptionKey = sseRequest.SseCustomerKey
		}
	}

	if len(object.Parts) == 0 { // this object has only one part
		cephCluster, ok := yig.DataStorage[object.Location]
		if !ok {
			return errors.New("Cannot find specified ceph cluster: " + object.Location)
		}
		getWholeObject := func(w io.Writer) error {
			err := cephCluster.get(object.Pool, object.ObjectId,
				0, object.Size, w)
			return err
		}

		if object.SseType == "" { // unencrypted object
			normalGet := func(w io.Writer) error {
				err := cephCluster.get(object.Pool, object.ObjectId,
					startOffset, length, w)
				return err
			}
			return yig.DataCache.WriteFromCache(object, startOffset, length, writer,
				normalGet, getWholeObject)
		}

		// encrypted object
		normalGet := func() (io.ReadCloser, error) {
			return cephCluster.getAlignedReader(object.Pool, object.ObjectId,
				startOffset, length)
		}
		reader, err := yig.DataCache.GetAlignedReader(object, startOffset, length, normalGet,
			getWholeObject)
		if err != nil {
			return err
		}
		defer reader.Close()

		decryptedReader, err := wrapAlignedEncryptionReader(reader, startOffset, encryptionKey,
			object.InitializationVector)
		if err != nil {
			return err
		}
		buffer := make([]byte, MAX_CHUNK_SIZE)
		_, err = io.CopyBuffer(writer, decryptedReader, buffer)
		return err
	}

	// multipart uploaded object
	for i := 1; i <= len(object.Parts); i++ {
		p := object.Parts[i]
		if p.Offset > startOffset+length {
			return
		}
		if p.Offset+p.Size >= startOffset {
			var readOffset, readLength int64
			if startOffset <= p.Offset {
				readOffset = 0
			} else {
				readOffset = startOffset - p.Offset
			}
			if p.Offset+p.Size <= startOffset+length {
				readLength = p.Offset + p.Size - readOffset
			} else {
				readLength = startOffset + length - (p.Offset + readOffset)
			}
			cephCluster, ok := yig.DataStorage[p.Location]
			if !ok {
				return errors.New("Cannot find specified ceph cluster: " +
					p.Location)
			}
			if object.SseType == "" { // unencrypted object
				err = cephCluster.get(p.Pool, p.ObjectId, readOffset, readLength, writer)
				if err != nil {
					return err
				}
				continue
			}

			reader, err := cephCluster.getAlignedReader(p.Pool, p.ObjectId,
				readOffset, length)
			if err != nil {
				return err
			}
			decryptedReader, err := wrapAlignedEncryptionReader(reader, readOffset,
				encryptionKey, p.InitializationVector)
			if err != nil {
				return err
			}
			buffer := make([]byte, MAX_CHUNK_SIZE)
			_, err = io.CopyBuffer(writer, decryptedReader, buffer)
			if err != nil {
				helper.Debugln("Multipart uploaded object write error:", err)
				return err
			}
			reader.Close()
		}
	}
	return
}

func (yig *YigStorage) GetObjectInfo(bucketName string, objectName string,
	version string, credential iam.Credential) (object *meta.Object, err error) {

	if version == "" {
		object, err = yig.MetaStorage.GetObject(bucketName, objectName)
	} else {
		object, err = yig.MetaStorage.GetObjectVersion(bucketName, objectName, version)
	}
	if err != nil {
		return
	}

	switch object.ACL.CannedAcl {
	case "public-read", "public-read-write":
		break
	case "authenticated-read":
		if credential.UserId == "" {
			err = ErrAccessDenied
			return
		}
	case "bucket-owner-read", "bucket-owner-full-control":
		bucket, err := yig.GetBucket(bucketName)
		if err != nil {
			return object, ErrAccessDenied
		}
		if bucket.OwnerId != credential.UserId {
			return object, ErrAccessDenied
		}
	default:
		if object.OwnerId != credential.UserId {
			err = ErrAccessDenied
			return
		}
	}

	return
}

func (yig *YigStorage) SetObjectAcl(bucketName string, objectName string, version string,
	acl datatype.Acl, credential iam.Credential) error {

	bucket, err := yig.MetaStorage.GetBucket(bucketName)
	if err != nil {
		return err
	}
	switch bucket.ACL.CannedAcl {
	case "bucket-owner-full-control":
		if bucket.OwnerId != credential.UserId {
			return ErrAccessDenied
		}
	default:
		if bucket.OwnerId != credential.UserId {
			return ErrAccessDenied
		}
	} // TODO policy and fancy ACL
	var object *meta.Object
	if version == "" {
		object, err = yig.MetaStorage.GetObject(bucketName, objectName)
	} else {
		object, err = yig.MetaStorage.GetObjectVersion(bucketName, objectName, version)
	}
	if err != nil {
		return err
	}
	object.ACL = acl
	err = yig.MetaStorage.PutObjectEntry(object)
	if err != nil {
		return err
	}
	if err == nil {
		yig.MetaStorage.Cache.Remove(redis.ObjectTable,
			bucketName+":"+objectName+":"+version)
	}
	return nil
}

// Write path:
//                                           +-----------+
// PUT object/part                           |           |   Ceph
//         +---------+------------+----------+ Encryptor +----->
//                   |            |          |           |
//                   |            |          +-----------+
//                   v            v
//                  SHA256      MD5(ETag)
//
// SHA256 is calculated only for v4 signed authentication
// Encryptor is enabled when user set SSE headers
func (yig *YigStorage) PutObject(bucketName string, objectName string, credential iam.Credential,
	size int64, data io.Reader, metadata map[string]string, acl datatype.Acl,
	sseRequest datatype.SseRequest) (result datatype.PutObjectResult, err error) {

	bucket, err := yig.MetaStorage.GetBucket(bucketName)
	if err != nil {
		return
	}

	switch bucket.ACL.CannedAcl {
	case "public-read-write":
		break
	default:
		if bucket.OwnerId != credential.UserId {
			helper.Logger.Printf("bucketid:%s,%s",bucket.OwnerId,credential.UserId)
			return result, ErrBucketAccessForbidden
		}
	}

	md5Writer := md5.New()

	// Limit the reader to its provided size if specified.
	var limitedDataReader io.Reader
	if size > 0 { // request.ContentLength is -1 if length is unknown
		limitedDataReader = io.LimitReader(data, size)
	} else {
		limitedDataReader = data
	}

	cephCluster, poolName := yig.PickOneClusterAndPool(bucketName, objectName, size)

	// Mapping a shorter name for the object
	oid := cephCluster.GetUniqUploadName()
	dataReader := io.TeeReader(limitedDataReader, md5Writer)

	encryptionKey, err := encryptionKeyFromSseRequest(sseRequest)
	if err != nil {
		return
	}
	var initializationVector []byte
	if len(encryptionKey) != 0 {
		initializationVector, err = newInitializationVector()
		if err != nil {
			return
		}
	}
	storageReader, err := wrapEncryptionReader(dataReader, encryptionKey, initializationVector)
	if err != nil {
		return
	}
	bytesWritten, err := cephCluster.put(poolName, oid, storageReader)
	if err != nil {
		return
	}
	// Should metadata update failed, add `maybeObjectToRecycle` to `RecycleQueue`,
	// so the object in Ceph could be removed asynchronously
	maybeObjectToRecycle := objectToRecycle{
		location: cephCluster.Name,
		pool:     poolName,
		objectId: oid,
	}
	if bytesWritten < size {
		RecycleQueue <- maybeObjectToRecycle
		return result, ErrIncompleteBody
	}

	calculatedMd5 := hex.EncodeToString(md5Writer.Sum(nil))
	if userMd5, ok := metadata["md5Sum"]; ok {
		if userMd5 != "" && userMd5 != calculatedMd5 {
			RecycleQueue <- maybeObjectToRecycle
			return result, ErrBadDigest
		}
	}

	result.Md5 = calculatedMd5

	if signVerifyReader, ok := data.(*signature.SignVerifyReader); ok {
		credential, err = signVerifyReader.Verify()
		if err != nil {
			RecycleQueue <- maybeObjectToRecycle
			return
		}
	}

<<<<<<< HEAD
	bucket, err := yig.MetaStorage.GetBucket(bucketName)
	if err != nil {
		RecycleQueue <- maybeObjectToRecycle
		return
	}

	switch bucket.ACL.CannedAcl {
	case "public-read-write":
		break
	default:
		if bucket.OwnerId != credential.UserId {
			RecycleQueue <- maybeObjectToRecycle
			return result, ErrBucketAccessForbidden
		}
	}
=======

>>>>>>> 960568ec
	// TODO validate bucket policy and fancy ACL

	object := &meta.Object{
		Name:             objectName,
		BucketName:       bucketName,
		Location:         cephCluster.Name,
		Pool:             poolName,
		OwnerId:          credential.UserId,
		Size:             bytesWritten,
		ObjectId:         oid,
		LastModifiedTime: time.Now().UTC(),
		Etag:             calculatedMd5,
		ContentType:      metadata["Content-Type"],
		ACL:              acl,
		NullVersion:      helper.Ternary(bucket.Versioning == "Enabled", false, true).(bool),
		DeleteMarker:     false,
		SseType:          sseRequest.Type,
		EncryptionKey: helper.Ternary(sseRequest.Type == "S3",
			encryptionKey, []byte("")).([]byte),
		InitializationVector: initializationVector,
		// TODO CustomAttributes
	}

	result.LastModified = object.LastModifiedTime

	switch bucket.Versioning {
	case "Enabled":
		result.VersionId = object.GetVersionId()
	case "Disabled":
		err = yig.removeObject(bucketName, objectName)
	case "Suspended":
		err = yig.removeNullVersionObject(bucketName, objectName)
	}
	if err != nil {
		RecycleQueue <- maybeObjectToRecycle
		return
	}

	err = yig.MetaStorage.PutObjectEntry(object)
	if err != nil {
		RecycleQueue <- maybeObjectToRecycle
		return
	}

	err = yig.UpdateUsage(object.BucketName, object.Size, "add")
	if err != nil {
		return
	}
	if err == nil {
		yig.MetaStorage.Cache.Remove(redis.ObjectTable, bucketName+":"+objectName+":")
		yig.DataCache.Remove(bucketName + ":" + objectName + ":" + object.GetVersionId())
	}
	return result, nil
}

func (yig *YigStorage) CopyObject(targetObject *meta.Object, source io.Reader, credential iam.Credential,
	sseRequest datatype.SseRequest) (result datatype.PutObjectResult, err error) {

	bucket, err := yig.MetaStorage.GetBucket(targetObject.BucketName)
	if err != nil {
		return
	}

	switch bucket.ACL.CannedAcl {
	case "public-read-write":
		break
	default:
		if bucket.OwnerId != credential.UserId {
			return result, ErrBucketAccessForbidden
		}
	}

	md5Writer := md5.New()

	// Limit the reader to its provided size if specified.
	var limitedDataReader io.Reader
	limitedDataReader = io.LimitReader(source, targetObject.Size)

	cephCluster, poolName := yig.PickOneClusterAndPool(targetObject.BucketName,
		targetObject.Name, targetObject.Size)

	// Mapping a shorter name for the object
	oid := cephCluster.GetUniqUploadName()
	dataReader := io.TeeReader(limitedDataReader, md5Writer)

	encryptionKey, err := encryptionKeyFromSseRequest(sseRequest)
	if err != nil {
		return
	}
	initializationVector, err := newInitializationVector()
	if err != nil {
		return
	}
	storageReader, err := wrapEncryptionReader(dataReader, encryptionKey, initializationVector)
	if err != nil {
		return
	}
	bytesWritten, err := cephCluster.put(poolName, oid, storageReader)
	if err != nil {
		return
	}
	// Should metadata update failed, add `maybeObjectToRecycle` to `RecycleQueue`,
	// so the object in Ceph could be removed asynchronously
	maybeObjectToRecycle := objectToRecycle{
		location: cephCluster.Name,
		pool:     poolName,
		objectId: oid,
	}
	if bytesWritten < targetObject.Size {
		RecycleQueue <- maybeObjectToRecycle
		return result, ErrIncompleteBody
	}

	calculatedMd5 := hex.EncodeToString(md5Writer.Sum(nil))
	if calculatedMd5 != targetObject.Etag {
		RecycleQueue <- maybeObjectToRecycle
		return result, ErrBadDigest
	}
	result.Md5 = calculatedMd5

<<<<<<< HEAD
	bucket, err := yig.MetaStorage.GetBucket(targetObject.BucketName)
	if err != nil {
		RecycleQueue <- maybeObjectToRecycle
		return
	}

	switch bucket.ACL.CannedAcl {
	case "public-read-write":
		break
	default:
		if bucket.OwnerId != credential.UserId {
			RecycleQueue <- maybeObjectToRecycle
			return result, ErrBucketAccessForbidden
		}
	}
=======
>>>>>>> 960568ec
	// TODO validate bucket policy and fancy ACL

	targetObject.Rowkey = ""    // clear the rowkey cache
	targetObject.VersionId = "" // clear the versionId cache
	targetObject.Location = cephCluster.Name
	targetObject.Pool = poolName
	targetObject.OwnerId = credential.UserId
	targetObject.ObjectId = oid
	targetObject.LastModifiedTime = time.Now().UTC()
	targetObject.NullVersion = helper.Ternary(bucket.Versioning == "Enabled", false, true).(bool)
	targetObject.DeleteMarker = false
	targetObject.SseType = sseRequest.Type
	targetObject.EncryptionKey = helper.Ternary(sseRequest.Type == "S3",
		encryptionKey, []byte("")).([]byte)
	targetObject.InitializationVector = initializationVector

	result.LastModified = targetObject.LastModifiedTime

	switch bucket.Versioning {
	case "Enabled":
		result.VersionId = targetObject.GetVersionId()
	case "Disabled":
		err = yig.removeObject(targetObject.BucketName, targetObject.Name)
	case "Suspended":
		err = yig.removeNullVersionObject(targetObject.BucketName, targetObject.Name)
	}
	if err != nil {
		RecycleQueue <- maybeObjectToRecycle
		return
	}

	err = yig.MetaStorage.PutObjectEntry(targetObject)
	if err != nil {
		RecycleQueue <- maybeObjectToRecycle
		return
	}

	err = yig.UpdateUsage(targetObject.BucketName, targetObject.Size, "add")
	if err != nil {
		return
	}

	if err == nil {
		yig.MetaStorage.Cache.Remove(redis.ObjectTable,
			targetObject.BucketName+":"+targetObject.Name+":")
		yig.DataCache.Remove(targetObject.BucketName + ":" + targetObject.Name + ":" + targetObject.GetVersionId())
	}
	return result, nil
}

func (yig *YigStorage) removeByObject(object *meta.Object) (err error) {
	err = yig.MetaStorage.DeleteObjectEntry(object)
	if err != nil {
		return
	}

<<<<<<< HEAD
	err = yig.MetaStorage.PutObjectToGarbageCollection(object)
=======
	err = yig.UpdateUsage(object.BucketName, object.Size, "del")
	if err != nil {
		return
	}
	yig.MetaStorage.Cache.Remove(redis.BucketTable, object.BucketName)
	err = putObjectToGarbageCollection(object, yig.MetaStorage)
>>>>>>> 960568ec
	if err != nil { // try to rollback `objects` table
		yig.Logger.Println("Error PutObjectToGarbageCollection: ", err)
		err = yig.MetaStorage.PutObjectEntry(object)
		if err != nil {
			yig.Logger.Println("Error insertObjectEntry: ", err)
			yig.Logger.Println("Inconsistent data: object should be removed:",
				object)
			return
		}
		return ErrInternalError
	}
	return nil
}

func (yig *YigStorage) removeObject(bucketName, objectName string) error {
	object, err := yig.MetaStorage.GetObject(bucketName, objectName)
	if err == ErrNoSuchKey {
		return nil
	}
	if err != nil {
		return err
	}
	return yig.removeByObject(object)
}

func (yig *YigStorage) removeObjectVersion(bucketName, objectName, version string) error {
	object, err := yig.MetaStorage.GetObjectVersion(bucketName, objectName, version)
	if err == ErrNoSuchKey {
		return nil
	}
	if err != nil {
		return err
	}
	return yig.removeByObject(object)
}

func (yig *YigStorage) removeNullVersionObject(bucketName, objectName string) error {
	object, err := yig.MetaStorage.GetNullVersionObject(bucketName, objectName)
	if err == ErrNoSuchVersion {
		return nil // When there's no null versioned object, we do not need to remove it
	}
	if err != nil {
		return err
	}
	return yig.removeByObject(object)
}

func (yig *YigStorage) addDeleteMarker(bucket meta.Bucket, objectName string) (versionId string, err error) {
	deleteMarker := &meta.Object{
		Name:             objectName,
		BucketName:       bucket.Name,
		OwnerId:          bucket.OwnerId,
		LastModifiedTime: time.Now().UTC(),
		NullVersion:      false,
		DeleteMarker:     true,
	}
	versionId = deleteMarker.GetVersionId()
	err = yig.MetaStorage.PutObjectEntry(deleteMarker)
	return
}

// When bucket versioning is Disabled/Enabled/Suspended, and request versionId is set/unset:
//
// |           |        with versionId        |                   without versionId                    |
// |-----------|------------------------------|--------------------------------------------------------|
// | Disabled  | error                        | remove object                                          |
// | Enabled   | remove corresponding version | add a delete marker                                    |
// | Suspended | remove corresponding version | remove null version(if exists) and add a delete marker |
//
// See http://docs.aws.amazon.com/AmazonS3/latest/dev/Versioning.html
func (yig *YigStorage) DeleteObject(bucketName string, objectName string, version string,
	credential iam.Credential) (result datatype.DeleteObjectResult, err error) {

	bucket, err := yig.MetaStorage.GetBucket(bucketName)
	if err != nil {
		return
	}
	switch bucket.ACL.CannedAcl {
	case "public-read-write":
		break
	default:
		if bucket.OwnerId != credential.UserId {
			return result, ErrBucketAccessForbidden
		}
	} // TODO policy and fancy ACL

	switch bucket.Versioning {
	case "Disabled":
		if version != "" {
			return result, ErrNoSuchVersion
		}
		err = yig.removeObject(bucketName, objectName)
		if err != nil {
			return
		}
	case "Enabled":
		if version == "" {
			result.VersionId, err = yig.addDeleteMarker(bucket, objectName)
			if err != nil {
				return
			}
			result.DeleteMarker = true
		} else {
			if version == "null" {
				err = yig.removeNullVersionObject(bucketName, objectName)
			} else {
				err = yig.removeObjectVersion(bucketName, objectName, version)
			}
			if err != nil {
				return
			}
			result.VersionId = version
		}
	case "Suspended":
		if version == "" {
			err = yig.removeNullVersionObject(bucketName, objectName)
			if err != nil {
				return
			}
			result.VersionId, err = yig.addDeleteMarker(bucket, objectName)
			if err != nil {
				return
			}
			result.DeleteMarker = true
		} else {
			if version == "null" {
				err = yig.removeNullVersionObject(bucketName, objectName)
			} else {
				err = yig.removeObjectVersion(bucketName, objectName, version)
			}
			if err != nil {
				return
			}
			result.VersionId = version
		}
	default:
		yig.Logger.Println("Invalid bucket versioning: ", bucketName)
		return result, ErrInternalError
	}

	if err == nil {
		yig.MetaStorage.Cache.Remove(redis.ObjectTable, bucketName+":"+objectName+":")
		yig.DataCache.Remove(bucketName + ":" + objectName + ":")
		yig.DataCache.Remove(bucketName + ":" + objectName + ":" + "null")
		if version != "" {
			yig.MetaStorage.Cache.Remove(redis.ObjectTable,
				bucketName+":"+objectName+":"+version)
			yig.DataCache.Remove(bucketName + ":" + objectName + ":" + version)
		}
	}
	return result, nil
}

func (yig *YigStorage) UpdateUsage(bucketName string, size int64, method string) error {
	bucket, err := yig.MetaStorage.GetBucket(bucketName)
	if err != nil {
		return err
	}
	var change int64
	if method == "add" {
		change = size
	} else {
		change = -size
	}

	inc, err := hrpc.NewIncStrSingle(context.Background(), meta.BUCKET_TABLE, bucketName,"b","usage", change)
	retValue, err := yig.MetaStorage.Hbase.Increment(inc)
	yig.MetaStorage.Cache.Remove(redis.BucketTable, bucketName)
	helper.Logger.Println("Usage old, new:", bucket.Usage, retValue)
	return err
}

func (yig *YigStorage) GetUsage(bucketName string, metaStorage *meta.Meta) (int64, error) {
	bucket, err := metaStorage.GetBucket(bucketName)
	if err != nil {
		return 0, err
	}
	return bucket.Usage, nil
}<|MERGE_RESOLUTION|>--- conflicted
+++ resolved
@@ -264,21 +264,6 @@
 	size int64, data io.Reader, metadata map[string]string, acl datatype.Acl,
 	sseRequest datatype.SseRequest) (result datatype.PutObjectResult, err error) {
 
-	bucket, err := yig.MetaStorage.GetBucket(bucketName)
-	if err != nil {
-		return
-	}
-
-	switch bucket.ACL.CannedAcl {
-	case "public-read-write":
-		break
-	default:
-		if bucket.OwnerId != credential.UserId {
-			helper.Logger.Printf("bucketid:%s,%s",bucket.OwnerId,credential.UserId)
-			return result, ErrBucketAccessForbidden
-		}
-	}
-
 	md5Writer := md5.New()
 
 	// Limit the reader to its provided size if specified.
@@ -344,7 +329,6 @@
 		}
 	}
 
-<<<<<<< HEAD
 	bucket, err := yig.MetaStorage.GetBucket(bucketName)
 	if err != nil {
 		RecycleQueue <- maybeObjectToRecycle
@@ -360,9 +344,7 @@
 			return result, ErrBucketAccessForbidden
 		}
 	}
-=======
-
->>>>>>> 960568ec
+
 	// TODO validate bucket policy and fancy ACL
 
 	object := &meta.Object{
@@ -407,7 +389,7 @@
 		return
 	}
 
-	err = yig.UpdateUsage(object.BucketName, object.Size, "add")
+	err = yig.MetaStorage.UpdateUsage(object.BucketName, object.Size, "add")
 	if err != nil {
 		return
 	}
@@ -420,20 +402,6 @@
 
 func (yig *YigStorage) CopyObject(targetObject *meta.Object, source io.Reader, credential iam.Credential,
 	sseRequest datatype.SseRequest) (result datatype.PutObjectResult, err error) {
-
-	bucket, err := yig.MetaStorage.GetBucket(targetObject.BucketName)
-	if err != nil {
-		return
-	}
-
-	switch bucket.ACL.CannedAcl {
-	case "public-read-write":
-		break
-	default:
-		if bucket.OwnerId != credential.UserId {
-			return result, ErrBucketAccessForbidden
-		}
-	}
 
 	md5Writer := md5.New()
 
@@ -483,7 +451,7 @@
 	}
 	result.Md5 = calculatedMd5
 
-<<<<<<< HEAD
+
 	bucket, err := yig.MetaStorage.GetBucket(targetObject.BucketName)
 	if err != nil {
 		RecycleQueue <- maybeObjectToRecycle
@@ -499,8 +467,7 @@
 			return result, ErrBucketAccessForbidden
 		}
 	}
-=======
->>>>>>> 960568ec
+
 	// TODO validate bucket policy and fancy ACL
 
 	targetObject.Rowkey = ""    // clear the rowkey cache
@@ -538,7 +505,7 @@
 		return
 	}
 
-	err = yig.UpdateUsage(targetObject.BucketName, targetObject.Size, "add")
+	err = yig.MetaStorage.UpdateUsage(targetObject.BucketName, targetObject.Size, "add")
 	if err != nil {
 		return
 	}
@@ -557,16 +524,12 @@
 		return
 	}
 
-<<<<<<< HEAD
+	err = yig.MetaStorage.UpdateUsage(object.BucketName, object.Size, "del")
+	if err != nil {
+		return
+	}
+
 	err = yig.MetaStorage.PutObjectToGarbageCollection(object)
-=======
-	err = yig.UpdateUsage(object.BucketName, object.Size, "del")
-	if err != nil {
-		return
-	}
-	yig.MetaStorage.Cache.Remove(redis.BucketTable, object.BucketName)
-	err = putObjectToGarbageCollection(object, yig.MetaStorage)
->>>>>>> 960568ec
 	if err != nil { // try to rollback `objects` table
 		yig.Logger.Println("Error PutObjectToGarbageCollection: ", err)
 		err = yig.MetaStorage.PutObjectEntry(object)
@@ -719,30 +682,3 @@
 	}
 	return result, nil
 }
-
-func (yig *YigStorage) UpdateUsage(bucketName string, size int64, method string) error {
-	bucket, err := yig.MetaStorage.GetBucket(bucketName)
-	if err != nil {
-		return err
-	}
-	var change int64
-	if method == "add" {
-		change = size
-	} else {
-		change = -size
-	}
-
-	inc, err := hrpc.NewIncStrSingle(context.Background(), meta.BUCKET_TABLE, bucketName,"b","usage", change)
-	retValue, err := yig.MetaStorage.Hbase.Increment(inc)
-	yig.MetaStorage.Cache.Remove(redis.BucketTable, bucketName)
-	helper.Logger.Println("Usage old, new:", bucket.Usage, retValue)
-	return err
-}
-
-func (yig *YigStorage) GetUsage(bucketName string, metaStorage *meta.Meta) (int64, error) {
-	bucket, err := metaStorage.GetBucket(bucketName)
-	if err != nil {
-		return 0, err
-	}
-	return bucket.Usage, nil
-}