package storage

import (
	"crypto/md5"
	"encoding/hex"
	"errors"
	"io"
	"math/rand"
	"path"
	"sync"
	"time"

	"github.com/journeymidnight/yig/api/datatype"
	"github.com/journeymidnight/yig/backend"
	. "github.com/journeymidnight/yig/context"
	"github.com/journeymidnight/yig/crypto"
	. "github.com/journeymidnight/yig/error"
	"github.com/journeymidnight/yig/helper"
	"github.com/journeymidnight/yig/iam"
	"github.com/journeymidnight/yig/iam/common"
	meta "github.com/journeymidnight/yig/meta/types"
	"github.com/journeymidnight/yig/redis"
	"github.com/journeymidnight/yig/signature"
)

var cMap sync.Map
var latestQueryTime [3]time.Time // 0 is for SMALL_FILE_POOLNAME, 1 is for BIG_FILE_POOLNAME, 2 is for GLACIER_FILE_POOLNAME
const (
	CLUSTER_MAX_USED_SPACE_PERCENT = 85
	BIG_FILE_THRESHOLD             = 128 << 10 /* 128K */
)

func (yig *YigStorage) pickRandomCluster() (cluster backend.Cluster) {
	helper.Logger.Warn("Error picking cluster from table cluster in DB, " +
		"use first cluster in config to write.")
	for _, c := range yig.DataStorage {
		cluster = c
		break
	}
	return
}

func (yig *YigStorage) pickClusterAndPool(bucket string, object string, storageClass meta.StorageClass,
	size int64, isAppend bool) (cluster backend.Cluster, poolName string) {

	var idx int
	if storageClass == meta.ObjectStorageClassGlacier {
		poolName = backend.GLACIER_FILE_POOLNAME
		idx = 2
	} else {
		if isAppend {
			poolName = backend.BIG_FILE_POOLNAME
			idx = 1
		} else if size < 0 { // request.ContentLength is -1 if length is unknown
			poolName = backend.BIG_FILE_POOLNAME
			idx = 1
		} else if size < BIG_FILE_THRESHOLD {
			poolName = backend.SMALL_FILE_POOLNAME
			idx = 0
		} else {
			poolName = backend.BIG_FILE_POOLNAME
			idx = 1
		}
	}

	if v, ok := cMap.Load(poolName); ok {
		return v.(backend.Cluster), poolName
	}

	// TODO: Add Ticker to change Map
	var needCheck bool
	queryTime := latestQueryTime[idx]
	if time.Since(queryTime).Hours() > 24 { // check used space every 24 hours
		latestQueryTime[idx] = time.Now()
		needCheck = true
	}
	var totalWeight int
	clusterWeights := make(map[string]int, len(yig.DataStorage))
	metaClusters, err := yig.MetaStorage.GetClusters()
	if err != nil {
		cluster = yig.pickRandomCluster()
		return
	}
	for _, cluster := range metaClusters {
		if cluster.Weight == 0 {
			continue
		}
		if cluster.Pool != poolName {
			continue
		}
		if needCheck {
			usage, err := yig.DataStorage[cluster.Fsid].GetUsage()
			if err != nil {
				helper.Logger.Warn("Error getting used space: ", err,
					"fsid: ", cluster.Fsid)
				continue
			}
			if usage.UsedSpacePercent > CLUSTER_MAX_USED_SPACE_PERCENT {
				helper.Logger.Warn("Cluster used space exceed ",
					CLUSTER_MAX_USED_SPACE_PERCENT, cluster.Fsid)
				continue
			}
		}
		totalWeight += cluster.Weight
		clusterWeights[cluster.Fsid] = cluster.Weight
	}
	if len(clusterWeights) == 0 || totalWeight == 0 {
		cluster = yig.pickRandomCluster()
		return
	}
	N := rand.Intn(totalWeight)
	n := 0
	for fsid, weight := range clusterWeights {
		n += weight
		if n > N {
			cluster = yig.DataStorage[fsid]
			break
		}
	}
	cMap.Store(poolName, cluster)
	return
}

func (yig *YigStorage) GetClusterByFsName(fsName string) (cluster backend.Cluster, err error) {
	if c, ok := yig.DataStorage[fsName]; ok {
		cluster = c
	} else {
		err = errors.New("Cannot find specified ceph cluster: " + fsName)
	}
	return
}

/*this pool is for download only */
var (
	downloadBufPool sync.Pool
)

func init() {
	downloadBufPool.New = func() interface{} {
		return make([]byte, helper.CONFIG.DownloadBufPoolSize)
	}
}

func generateTransWholeObjectFunc(cluster backend.Cluster,
	object *meta.Object) func(io.Writer) error {

	getWholeObject := func(w io.Writer) error {
		reader, err := cluster.GetReader(object.Pool, object.ObjectId,
			0, uint64(object.Size))
		if err != nil {
			return nil
		}
		defer reader.Close()

		buf := downloadBufPool.Get().([]byte)
		_, err = io.CopyBuffer(w, reader, buf)
		downloadBufPool.Put(buf)
		return err
	}
	return getWholeObject
}

func generateTransPartObjectFunc(cephCluster backend.Cluster, object *meta.Object, part *meta.Part, offset, length int64) func(io.Writer) error {
	getNormalObject := func(w io.Writer) error {
		var oid string
		/* the transfered part could be Part or Object */
		if part != nil {
			oid = part.ObjectId
		} else {
			oid = object.ObjectId
		}
		reader, err := cephCluster.GetReader(object.Pool, oid, offset, uint64(length))
		if err != nil {
			return nil
		}
		defer reader.Close()
		buf := downloadBufPool.Get().([]byte)
		_, err = io.CopyBuffer(w, reader, buf)
		downloadBufPool.Put(buf)
		return err
	}
	return getNormalObject
}

// Works together with `wrapAlignedEncryptionReader`, see comments there.
func getAlignedReader(cluster backend.Cluster, poolName, objectName string,
	startOffset int64, length uint64) (reader io.ReadCloser, err error) {

	alignedOffset := startOffset / AES_BLOCK_SIZE * AES_BLOCK_SIZE
	length += uint64(startOffset - alignedOffset)
	return cluster.GetReader(poolName, objectName, alignedOffset, length)
}

func (yig *YigStorage) GetObject(object *meta.Object, startOffset int64,
	length int64, writer io.Writer, sseRequest datatype.SseRequest) (err error) {
	var encryptionKey []byte
	if object.SseType == crypto.S3.String() {
		if yig.KMS == nil {
			return ErrKMSNotConfigured
		}
		key, err := yig.KMS.UnsealKey(yig.KMS.GetKeyID(), object.EncryptionKey,
			crypto.Context{object.BucketName: path.Join(object.BucketName, object.Name)})
		if err != nil {
			return err
		}
		encryptionKey = key[:]
	} else { // SSE-C
		if len(sseRequest.CopySourceSseCustomerKey) != 0 {
			encryptionKey = sseRequest.CopySourceSseCustomerKey
		} else {
			encryptionKey = sseRequest.SseCustomerKey
		}
	}

	if len(object.Parts) == 0 { // this object has only one part
		cephCluster, ok := yig.DataStorage[object.Location]
		if !ok {
			return errors.New("Cannot find specified ceph cluster: " + object.Location)
		}

		transWholeObjectWriter := generateTransWholeObjectFunc(cephCluster, object)

		if object.SseType == "" { // unencrypted object
			transPartObjectWriter := generateTransPartObjectFunc(cephCluster, object,
				nil, startOffset, length)

			return yig.DataCache.WriteFromCache(object, startOffset, length, writer,
				transPartObjectWriter, transWholeObjectWriter)
		}

		// encrypted object
		normalAligenedGet := func() (io.ReadCloser, error) {
			return getAlignedReader(cephCluster, object.Pool, object.ObjectId,
				startOffset, uint64(length))
		}
		reader, err := yig.DataCache.GetAlignedReader(object, startOffset, length,
			normalAligenedGet, transWholeObjectWriter)
		if err != nil {
			return err
		}
		defer reader.Close()

		decryptedReader, err := wrapAlignedEncryptionReader(reader, startOffset,
			encryptionKey, object.InitializationVector)
		if err != nil {
			return err
		}
		buffer := downloadBufPool.Get().([]byte)
		_, err = io.CopyBuffer(writer, decryptedReader, buffer)
		downloadBufPool.Put(buffer)
		return err
	}

	// multipart uploaded object
	var low int = object.PartsIndex.SearchLowerBound(startOffset)
	if low == -1 {
		low = 1
	} else {
		//parts number starts from 1, so plus 1 here
		low += 1
	}

	for i := low; i <= len(object.Parts); i++ {
		p := object.Parts[i]
		//for high
		if p.Offset > startOffset+length {
			return
		}
		//for low
		{
			var readOffset, readLength int64
			if startOffset <= p.Offset {
				readOffset = 0
			} else {
				readOffset = startOffset - p.Offset
			}
			if p.Offset+p.Size <= startOffset+length {
				readLength = p.Size - readOffset
			} else {
				readLength = startOffset + length - (p.Offset + readOffset)
			}
			cluster, ok := yig.DataStorage[object.Location]
			if !ok {
				return errors.New("Cannot find specified ceph cluster: " +
					object.Location)
			}
			if object.SseType == "" { // unencrypted object

				transPartFunc := generateTransPartObjectFunc(cluster, object, p, readOffset, readLength)
				err := transPartFunc(writer)
				if err != nil {
					return nil
				}
				continue
			}

			// encrypted object
			err = copyEncryptedPart(object.Pool, p, cluster, readOffset, readLength, encryptionKey, writer)
			if err != nil {
				helper.Logger.Info("Multipart uploaded object write error:", err)
			}
		}
	}
	return
}

func copyEncryptedPart(pool string, part *meta.Part, cluster backend.Cluster,
	readOffset int64, length int64,
	encryptionKey []byte, targetWriter io.Writer) (err error) {

	reader, err := getAlignedReader(cluster, pool, part.ObjectId,
		readOffset, uint64(length))
	if err != nil {
		return err
	}
	defer reader.Close()

	decryptedReader, err := wrapAlignedEncryptionReader(reader, readOffset,
		encryptionKey, part.InitializationVector)
	if err != nil {
		return err
	}
	buffer := downloadBufPool.Get().([]byte)
	_, err = io.CopyBuffer(targetWriter, decryptedReader, buffer)
	downloadBufPool.Put(buffer)
	return err
}

func (yig *YigStorage) GetObjectInfo(bucketName string, objectName string,
	version string, credential common.Credential) (object *meta.Object, err error) {

	bucket, err := yig.MetaStorage.GetBucket(bucketName, true)
	if err != nil {
		return
	}

	if version == "" || version == meta.NullVersion {
		object, err = yig.MetaStorage.GetObject(bucketName, objectName, true)
	} else {
		object, err = yig.getObjWithVersion(bucketName, objectName, version)
	}
	if err != nil {
		return
	}

	if !credential.AllowOtherUserAccess {
		switch object.ACL.CannedAcl {
		case "public-read", "public-read-write":
			break
		case "authenticated-read":
			if credential.UserId == "" {
				err = ErrAccessDenied
				return
			}
		case "bucket-owner-read", "bucket-owner-full-control":
			if bucket.OwnerId != credential.UserId {
				err = ErrAccessDenied
				return
			}
		default:
			if object.OwnerId != credential.UserId {
				err = ErrAccessDenied
				return
			}
		}
	}

	return
}

func (yig *YigStorage) GetObjectInfoByCtx(ctx RequestContext,
	version string, credential common.Credential) (object *meta.Object, err error) {
	bucket := ctx.BucketInfo
	if bucket == nil {
		return nil, ErrNoSuchBucket
	}
	object = ctx.ObjectInfo
	if object == nil {
		return nil, ErrNoSuchKey
	}
	if version != "" {
		object, err = yig.getObjWithVersion(ctx.BucketName, ctx.ObjectName, version)
		if err != nil {
			return
		}
	}

	if !credential.AllowOtherUserAccess {
		switch object.ACL.CannedAcl {
		case "public-read", "public-read-write":
			break
		case "authenticated-read":
			if credential.UserId == "" {
				err = ErrAccessDenied
				return
			}
		case "bucket-owner-read", "bucket-owner-full-control":
			if bucket.OwnerId != credential.UserId {
				err = ErrAccessDenied
				return
			}
		default:
			if object.OwnerId != credential.UserId {
				err = ErrAccessDenied
				return
			}
		}
	}

	return
}

func (yig *YigStorage) GetObjectAcl(bucketName string, objectName string,
	version string, credential common.Credential) (policy datatype.AccessControlPolicyResponse, err error) {

	bucket, err := yig.MetaStorage.GetBucket(bucketName, true)
	if err != nil {
		return
	}

	var object *meta.Object
	if version == "" || version == meta.NullVersion {
		object, err = yig.MetaStorage.GetObject(bucketName, objectName, true)
	} else {
		object, err = yig.getObjWithVersion(bucketName, objectName, version)
	}
	if err != nil {
		return
	}

	switch object.ACL.CannedAcl {
	case "bucket-owner-full-control":
		if bucket.OwnerId != credential.UserId {
			err = ErrAccessDenied
			return
		}
	default:
		if object.OwnerId != credential.UserId {
			err = ErrAccessDenied
			return
		}
	}

	owner := datatype.Owner{ID: credential.UserId, DisplayName: credential.DisplayName}
	bucketCred, err := iam.GetCredentialByUserId(bucket.OwnerId)
	if err != nil {
		return
	}
	bucketOwner := datatype.Owner{ID: bucketCred.UserId, DisplayName: bucketCred.DisplayName}
	policy, err = datatype.CreatePolicyFromCanned(owner, bucketOwner, object.ACL)
	if err != nil {
		return
	}

	return
}

func (yig *YigStorage) SetObjectAcl(bucketName string, objectName string, version string,
	policy datatype.AccessControlPolicy, acl datatype.Acl, credential common.Credential) error {

	if acl.CannedAcl == "" {
		newCannedAcl, err := datatype.GetCannedAclFromPolicy(policy)
		if err != nil {
			return err
		}
		acl = newCannedAcl
	}

	bucket, err := yig.MetaStorage.GetBucket(bucketName, true)
	if err != nil {
		return err
	}
	switch bucket.ACL.CannedAcl {
	case "bucket-owner-full-control":
		if bucket.OwnerId != credential.UserId {
			return ErrAccessDenied
		}
	default:
		if bucket.OwnerId != credential.UserId {
			return ErrAccessDenied
		}
	} // TODO policy and fancy ACL
	var object *meta.Object
	if version == "" || version == meta.NullVersion {
		object, err = yig.MetaStorage.GetObject(bucketName, objectName, false)
	} else {
		object, err = yig.getObjWithVersion(bucketName, objectName, version)
	}
	if err != nil {
		return err
	}
	object.ACL = acl
	err = yig.MetaStorage.UpdateObjectAcl(object)
	if err != nil {
		return err
	}
	if err == nil {
		yig.MetaStorage.Cache.Remove(redis.ObjectTable,
			bucketName+":"+objectName+":"+version)
	}
	return nil
}

// Write path:
//                                           +-----------+
// PUT object/part                           |           |   Ceph
//         +---------+------------+----------+ Encryptor +----->
//                   |            |          |           |
//                   |            |          +-----------+
//                   v            v
//                  SHA256      MD5(ETag)
//
// SHA256 is calculated only for v4 signed authentication
// Encryptor is enabled when user set SSE headers
func (yig *YigStorage) PutObject(reqCtx RequestContext, credential common.Credential,
	size int64, data io.ReadCloser, metadata map[string]string, acl datatype.Acl,
	sseRequest datatype.SseRequest, storageClass meta.StorageClass) (result datatype.PutObjectResult, err error) {
	bucketName, objectName := reqCtx.BucketName, reqCtx.ObjectName
	defer data.Close()
	encryptionKey, cipherKey, err := yig.encryptionKeyFromSseRequest(sseRequest, bucketName, objectName)
	helper.Logger.Info("get encryptionKey:", encryptionKey, "cipherKey:", cipherKey, "err:", err)
	if err != nil {
		return
	}

	bucket := reqCtx.BucketInfo
	if bucket == nil {
		return result, ErrNoSuchBucket
	}

	switch bucket.ACL.CannedAcl {
	case "public-read-write":
		break
	default:
		if bucket.OwnerId != credential.UserId {
			return result, ErrBucketAccessForbidden
		}
	}

	md5Writer := md5.New()

	// Limit the reader to its provided size if specified.
	var limitedDataReader io.Reader
	if size > 0 { // request.ContentLength is -1 if length is unknown
		limitedDataReader = io.LimitReader(data, size)
	} else {
		limitedDataReader = data
	}

	cluster, poolName := yig.pickClusterAndPool(bucketName, objectName, storageClass, size, false)
	if cluster == nil {
		return result, ErrInternalError
	}

	dataReader := io.TeeReader(limitedDataReader, md5Writer)

	var initializationVector []byte
	if len(encryptionKey) != 0 {
		initializationVector, err = newInitializationVector()
		if err != nil {
			return
		}
	}
	// Not support now
	storageReader, err := wrapEncryptionReader(dataReader, encryptionKey, initializationVector)
	if err != nil {
		return
	}
	objectId, bytesWritten, err := cluster.Put(poolName, storageReader)
	if err != nil {
		return
	}
	// Should metadata update failed, add `maybeObjectToRecycle` to `RecycleQueue`,
	// so the object in Ceph could be removed asynchronously
	maybeObjectToRecycle := objectToRecycle{
		location: cluster.ID(),
		pool:     poolName,
		objectId: objectId,
	}
	if int64(bytesWritten) < size {
		RecycleQueue <- maybeObjectToRecycle
		helper.Logger.Error("Failed to write objects, already written",
			bytesWritten, "total size", size)
		return result, ErrIncompleteBody
	}

	calculatedMd5 := hex.EncodeToString(md5Writer.Sum(nil))
	helper.Logger.Info("CalculatedMd5:", calculatedMd5, "userMd5:", metadata["md5Sum"])
	if userMd5, ok := metadata["md5Sum"]; ok {
		if userMd5 != "" && userMd5 != calculatedMd5 {
			RecycleQueue <- maybeObjectToRecycle
			return result, ErrBadDigest
		}
	}

	result.Md5 = calculatedMd5

	if signVerifyReader, ok := data.(*signature.SignVerifyReadCloser); ok {
		credential, err = signVerifyReader.Verify()
		if err != nil {
			RecycleQueue <- maybeObjectToRecycle
			return
		}
	}
	// TODO validate bucket policy and fancy ACL
	object := &meta.Object{
		Name:             objectName,
		BucketName:       bucketName,
		Location:         cluster.ID(),
		Pool:             poolName,
		OwnerId:          credential.UserId,
		Size:             int64(bytesWritten),
		ObjectId:         objectId,
		LastModifiedTime: time.Now().UTC(),
		Etag:             calculatedMd5,
		ContentType:      metadata["Content-Type"],
		ACL:              acl,
		NullVersion:      helper.Ternary(bucket.Versioning == "Enabled", false, true).(bool),
		DeleteMarker:     false,
		SseType:          sseRequest.Type,
		EncryptionKey: helper.Ternary(sseRequest.Type == crypto.S3.String(),
			cipherKey, []byte("")).([]byte),
		InitializationVector: initializationVector,
		CustomAttributes:     metadata,
		Type:                 meta.ObjectTypeNormal,
		StorageClass:         storageClass,
	}

	if object.StorageClass == meta.ObjectStorageClassGlacier {
		freezer, err := yig.MetaStorage.GetFreezer(object.BucketName, object.Name, object.VersionId)
		if err == nil {
			err = yig.MetaStorage.DeleteFreezer(freezer)
			if err != nil {
				return result, err
			}
		} else if err != ErrNoSuchKey {
			return result, err
		}
	}

	result.LastModified = object.LastModifiedTime
	err = yig.MetaStorage.PutObject(reqCtx, object, nil, true)
	if err != nil {
		RecycleQueue <- maybeObjectToRecycle
		return
	} else {
		yig.MetaStorage.Cache.Remove(redis.ObjectTable, bucketName+":"+objectName+":")
		yig.DataCache.Remove(bucketName + ":" + objectName + ":" + object.GetVersionId())
		if reqCtx.ObjectInfo != nil && reqCtx.BucketInfo.Versioning == meta.VersionDisabled {
			go yig.removeOldObject(reqCtx.ObjectInfo)
		}
	}

	return result, nil
}

func (yig *YigStorage) PutObjectMeta(bucket *meta.Bucket, targetObject *meta.Object, credential common.Credential) (err error) {
	switch bucket.ACL.CannedAcl {
	case "public-read-write":
		break
	default:
		if bucket.OwnerId != credential.UserId {
			return ErrBucketAccessForbidden
		}
	}

	err = yig.MetaStorage.UpdateObjectAttrs(targetObject)
	if err != nil {
		helper.Logger.Error("Update Object Attrs, sql fails:", err)
		return ErrInternalError
	}

	yig.MetaStorage.Cache.Remove(redis.ObjectTable, targetObject.BucketName+":"+targetObject.Name+":")
	yig.DataCache.Remove(targetObject.BucketName + ":" + targetObject.Name + ":" + targetObject.GetVersionId())

	return nil
}

func (yig *YigStorage) RenameObject(reqCtx RequestContext, targetObject *meta.Object, sourceObject string, credential common.Credential) (result datatype.RenameObjectResult, err error) {
	bucket := reqCtx.BucketInfo
	if bucket == nil {
		return result, ErrNoSuchBucket
	}
	switch bucket.ACL.CannedAcl {
	case "public-read-write":
		break
	default:
		if bucket.OwnerId != credential.UserId {
			return result, ErrBucketAccessForbidden
		}
	}

	err = yig.MetaStorage.RenameObject(targetObject, sourceObject)
	if err != nil {
		helper.Logger.Error("Update Object Attrs, sql fails:", err)
		return result, ErrInternalError

	}

	result.LastModified = targetObject.LastModifiedTime
	yig.MetaStorage.Cache.Remove(redis.ObjectTable, targetObject.BucketName+":"+targetObject.Name+":")
	yig.DataCache.Remove(targetObject.BucketName + ":" + targetObject.Name + ":" + targetObject.GetVersionId())

	return result, nil
}

func (yig *YigStorage) CopyObject(reqCtx RequestContext, targetObject *meta.Object, sourceObject *meta.Object, source io.Reader, credential common.Credential,
	sseRequest datatype.SseRequest, isMetadataOnly bool) (result datatype.PutObjectResult, err error) {
	var oid string
	var maybeObjectToRecycle objectToRecycle
	var encryptionKey []byte
	encryptionKey, cipherKey, err := yig.encryptionKeyFromSseRequest(sseRequest, targetObject.BucketName, targetObject.Name)
	if err != nil {
		return
	}

	bucket := reqCtx.BucketInfo
	if bucket == nil {
		return result, ErrNoSuchBucket
	}

	switch bucket.ACL.CannedAcl {
	case "public-read-write":
		break
	default:
		if bucket.OwnerId != credential.UserId {
			return result, ErrBucketAccessForbidden
		}
	}

	if isMetadataOnly {
		if sourceObject.StorageClass == meta.ObjectStorageClassGlacier {
			targetObject.LastModifiedTime = sourceObject.LastModifiedTime
			err = yig.MetaStorage.UpdateGlacierObject(targetObject, sourceObject, true)
			if err != nil {
				helper.Logger.Error("Copy Object with same source and target with GLACIER object, sql fails:", err)
				return result, ErrInternalError
			}
			result.LastModified = targetObject.LastModifiedTime
			if bucket.Versioning == "Enabled" {
				result.VersionId = targetObject.GetVersionId()
			}
			yig.MetaStorage.Cache.Remove(redis.ObjectTable, targetObject.BucketName+":"+targetObject.Name+":")
			yig.DataCache.Remove(targetObject.BucketName + ":" + targetObject.Name + ":" + targetObject.GetVersionId())
			return result, nil
		}
		err = yig.MetaStorage.ReplaceObjectMetas(targetObject)
		if err != nil {
			helper.Logger.Error("Copy Object with same source and target, sql fails:", err)
			return result, ErrInternalError
		}
		targetObject.LastModifiedTime = time.Now().UTC()
		result.LastModified = targetObject.LastModifiedTime
		if bucket.Versioning == "Enabled" {
			result.VersionId = targetObject.GetVersionId()
		}
		yig.MetaStorage.Cache.Remove(redis.ObjectTable, targetObject.BucketName+":"+targetObject.Name+":")
		yig.DataCache.Remove(targetObject.BucketName + ":" + targetObject.Name + ":" + targetObject.GetVersionId())
		return result, nil
	}

	// Limit the reader to its provided size if specified.
	var limitedDataReader io.Reader
	limitedDataReader = io.LimitReader(source, targetObject.Size)

	cephCluster, poolName := yig.pickClusterAndPool(targetObject.BucketName,
		targetObject.Name, targetObject.StorageClass, targetObject.Size, false)

	if len(targetObject.Parts) != 0 {
		var targetParts map[int]*meta.Part = make(map[int]*meta.Part, len(targetObject.Parts))
		//		etaglist := make([]string, len(sourceObject.Parts))
		for i := 1; i <= len(targetObject.Parts); i++ {
			part := targetObject.Parts[i]
			targetParts[i] = part
			result, err = func() (result datatype.PutObjectResult, err error) {
				pr, pw := io.Pipe()
				defer pr.Close()
				var total = part.Size
				go func() {
					_, err = io.CopyN(pw, source, total)
					if err != nil {
						return
					}
					pw.Close()
				}()
				md5Writer := md5.New()
				dataReader := io.TeeReader(pr, md5Writer)
				var bytesW uint64
				var storageReader io.Reader
				var initializationVector []byte
				if len(encryptionKey) != 0 {
					initializationVector, err = newInitializationVector()
					if err != nil {
						return
					}
				}
				storageReader, err = wrapEncryptionReader(dataReader, encryptionKey, initializationVector)
				oid, bytesW, err = cephCluster.Put(poolName, storageReader)
				maybeObjectToRecycle = objectToRecycle{
					location: cephCluster.ID(),
					pool:     poolName,
					objectId: oid,
				}
				if bytesW < uint64(part.Size) {
					RecycleQueue <- maybeObjectToRecycle
					helper.Logger.Error("Copy part", i, "error:", bytesW, part.Size)
					return result, ErrIncompleteBody
				}
				if err != nil {
					return result, err
				}
				calculatedMd5 := hex.EncodeToString(md5Writer.Sum(nil))
				//we will only chack part etag,overall etag will be same if each part of etag is same
				if calculatedMd5 != part.Etag {
					err = ErrInternalError
					RecycleQueue <- maybeObjectToRecycle
					return result, err
				}
				part.LastModified = time.Now().UTC().Format(meta.CREATE_TIME_LAYOUT)
				part.ObjectId = oid

				part.InitializationVector = initializationVector
				return result, nil
			}()
			if err != nil {
				return result, err
			}
		}
		targetObject.ObjectId = ""
		targetObject.Parts = targetParts
		result.Md5 = targetObject.Etag
	} else {
		md5Writer := md5.New()

		// Mapping a shorter name for the object
		dataReader := io.TeeReader(limitedDataReader, md5Writer)
		var storageReader io.Reader
		var initializationVector []byte
		if len(encryptionKey) != 0 {
			initializationVector, err = newInitializationVector()
			if err != nil {
				return
			}
		}
		storageReader, err = wrapEncryptionReader(dataReader, encryptionKey, initializationVector)
		if err != nil {
			return
		}
		var bytesWritten uint64
		oid, bytesWritten, err = cephCluster.Put(poolName, storageReader)
		if err != nil {
			return
		}
		// Should metadata update failed, add `maybeObjectToRecycle` to `RecycleQueue`,
		// so the object in Ceph could be removed asynchronously
		maybeObjectToRecycle = objectToRecycle{
			location: cephCluster.ID(),
			pool:     poolName,
			objectId: oid,
		}
		if int64(bytesWritten) < targetObject.Size {
			RecycleQueue <- maybeObjectToRecycle
			helper.Logger.Error("Copy ", "error:", bytesWritten, targetObject.Size)
			return result, ErrIncompleteBody
		}

		calculatedMd5 := hex.EncodeToString(md5Writer.Sum(nil))
		if calculatedMd5 != targetObject.Etag {
			RecycleQueue <- maybeObjectToRecycle
			return result, ErrBadDigest
		}
		result.Md5 = calculatedMd5
		targetObject.ObjectId = oid
		targetObject.InitializationVector = initializationVector
	}
	// TODO validate bucket policy and fancy ACL

	targetObject.Rowkey = nil   // clear the rowkey cache
	targetObject.VersionId = "" // clear the versionId cache
	targetObject.Location = cephCluster.ID()
	targetObject.Pool = poolName
	targetObject.OwnerId = credential.UserId
	targetObject.LastModifiedTime = time.Now().UTC()
	targetObject.NullVersion = helper.Ternary(bucket.Versioning == "Enabled", false, true).(bool)
	targetObject.DeleteMarker = false
	targetObject.SseType = sseRequest.Type
	targetObject.EncryptionKey = helper.Ternary(sseRequest.Type == crypto.S3.String(),
		cipherKey, []byte("")).([]byte)

	result.LastModified = targetObject.LastModifiedTime
	if targetObject.StorageClass == meta.ObjectStorageClassGlacier && targetObject.Name == sourceObject.Name && targetObject.BucketName == sourceObject.BucketName {
<<<<<<< HEAD
=======
		targetObject.VersionId = sourceObject.VersionId
>>>>>>> 55851242
		targetObject.LastModifiedTime = sourceObject.LastModifiedTime
		result.LastModified = targetObject.LastModifiedTime
		err = yig.MetaStorage.UpdateGlacierObject(targetObject, sourceObject, false)
	} else {
		err = yig.MetaStorage.PutObject(reqCtx, targetObject, nil, true)
	}
	if err != nil {
		RecycleQueue <- maybeObjectToRecycle
		return
	} else {
		yig.MetaStorage.Cache.Remove(redis.ObjectTable, targetObject.BucketName+":"+targetObject.Name+":")
		yig.DataCache.Remove(targetObject.BucketName + ":" + targetObject.Name + ":" + targetObject.GetVersionId())
		if reqCtx.ObjectInfo != nil && reqCtx.BucketInfo.Versioning == meta.VersionDisabled {
			go yig.removeOldObject(reqCtx.ObjectInfo)
		}
	}

	return result, nil
}

func (yig *YigStorage) removeByObject(object *meta.Object) (err error) {
	err = yig.MetaStorage.DeleteObject(object)
	if err != nil {
		return
	}
	return nil
}

func (yig *YigStorage) getObjWithVersion(bucketName, objectName, version string) (object *meta.Object, err error) {
	return yig.MetaStorage.GetObjectVersion(bucketName, objectName, version, true)

}

func (yig *YigStorage) removeOldObject(object *meta.Object) (err error) {
	err = yig.MetaStorage.PutObjectToGarbageCollection(object)
	if err != nil {
		return err
	}
<<<<<<< HEAD

	if object.StorageClass == meta.ObjectStorageClassGlacier {
		freezer, err := yig.GetFreezer(object.BucketName, object.Name, "")
		if err == nil {
			if freezer.Name == object.Name {
				err = yig.MetaStorage.DeleteFreezer(freezer)
				if err != nil {
					return err
				}
			}
		} else if err != ErrNoSuchKey {
=======
	for _, obj := range objs {
		if obj.StorageClass == meta.ObjectStorageClassGlacier {
			freezer, err := yig.GetFreezer(bucketName, objectName, "")
			if err == nil {
				if freezer.Name == objectName {
					err = yig.MetaStorage.DeleteFreezer(freezer)
					if err != nil {
						return err
					}
				}
			} else if err != ErrNoSuchKey {
				return err
			}
		}
		err = yig.removeByObject(obj)
		if err != nil {
>>>>>>> 55851242
			return err
		}
	}
	err = yig.removeByObject(object)
	if err != nil {
		return err
	}

	return
}

func (yig *YigStorage) removeObjectVersion(bucketName, objectName, version string) error {
	return nil
}

//TODO: Append Support Encryption
func (yig *YigStorage) AppendObject(bucketName string, objectName string, credential common.Credential,
	offset uint64, size int64, data io.ReadCloser, metadata map[string]string, acl datatype.Acl,
	sseRequest datatype.SseRequest, storageClass meta.StorageClass, objInfo *meta.Object) (result datatype.AppendObjectResult, err error) {

	defer data.Close()
	encryptionKey, cipherKey, err := yig.encryptionKeyFromSseRequest(sseRequest, bucketName, objectName)
	helper.Logger.Println(10, "get encryptionKey:", encryptionKey, "cipherKey:", cipherKey, "err:", err)
	if err != nil {
		return
	}

	//TODO: Append Support Encryption
	encryptionKey = nil

	md5Writer := md5.New()

	// Limit the reader to its provided size if specified.
	var limitedDataReader io.Reader
	if size > 0 { // request.ContentLength is -1 if length is unknown
		limitedDataReader = io.LimitReader(data, size)
	} else {
		limitedDataReader = data
	}

	var cephCluster backend.Cluster
	var poolName, oid string
	var initializationVector []byte
	var objSize int64
	if objInfo != nil {
		cephCluster = yig.DataStorage[objInfo.Location]
		// Every appendable file must be treated as a big file
		poolName = backend.BIG_FILE_POOLNAME
		oid = objInfo.ObjectId
		initializationVector = objInfo.InitializationVector
		objSize = objInfo.Size
		storageClass = objInfo.StorageClass
		helper.Logger.Println(20, "request append oid:", oid, "iv:", initializationVector, "size:", objSize)
	} else {
		// New appendable object
		cephCluster, poolName = yig.pickClusterAndPool(bucketName, objectName, storageClass, size, true)
		if cephCluster == nil || poolName != backend.BIG_FILE_POOLNAME {
			helper.Logger.Warn("PickOneClusterAndPool error")
			return result, ErrInternalError
		}
		if len(encryptionKey) != 0 {
			initializationVector, err = newInitializationVector()
			if err != nil {
				return
			}
		}
		helper.Logger.Println(20, "request first append oid:", oid, "iv:", initializationVector, "size:", objSize)
	}

	dataReader := io.TeeReader(limitedDataReader, md5Writer)

	storageReader, err := wrapEncryptionReader(dataReader, encryptionKey, initializationVector)
	if err != nil {
		return
	}
	oid, bytesWritten, err := cephCluster.Append(poolName, oid, storageReader, int64(offset))
	if err != nil {
		helper.Logger.Error("cephCluster.Append err:", err, poolName, oid, offset)
		return
	}

	if int64(bytesWritten) < size {
		return result, ErrIncompleteBody
	}

	calculatedMd5 := hex.EncodeToString(md5Writer.Sum(nil))
	if userMd5, ok := metadata["md5Sum"]; ok {
		if userMd5 != "" && userMd5 != calculatedMd5 {
			return result, ErrBadDigest
		}
	}

	result.Md5 = calculatedMd5

	if signVerifyReader, ok := data.(*signature.SignVerifyReadCloser); ok {
		credential, err = signVerifyReader.Verify()
		if err != nil {
			return
		}
	}

	// TODO validate bucket policy and fancy ACL
	object := &meta.Object{
		Name:                 objectName,
		BucketName:           bucketName,
		Location:             cephCluster.ID(),
		Pool:                 poolName,
		OwnerId:              credential.UserId,
		Size:                 objSize + int64(bytesWritten),
		ObjectId:             oid,
		LastModifiedTime:     time.Now().UTC(),
		Etag:                 calculatedMd5,
		ContentType:          metadata["Content-Type"],
		ACL:                  acl,
		NullVersion:          true,
		DeleteMarker:         false,
		SseType:              sseRequest.Type,
		EncryptionKey:        []byte(""),
		InitializationVector: initializationVector,
		CustomAttributes:     metadata,
		Type:                 meta.ObjectTypeAppendable,
		StorageClass:         storageClass,
		VersionId:            "0",
	}

	result.LastModified = object.LastModifiedTime
	result.NextPosition = object.Size
	helper.Logger.Println(20, "Append info.", "bucket:", bucketName, "objName:", objectName, "oid:", oid,
		"objSize:", object.Size, "bytesWritten:", bytesWritten, "storageClass:", storageClass)
	err = yig.MetaStorage.AppendObject(object, objInfo != nil)
	if err != nil {
		return
	}

	if err == nil {
		yig.MetaStorage.Cache.Remove(redis.ObjectTable, bucketName+":"+objectName+":")
		yig.DataCache.Remove(bucketName + ":" + objectName + ":" + object.GetVersionId())
	}
	return result, nil
}

// When bucket versioning is Disabled/Enabled/Suspended, and request versionId is set/unset:
//
// |           |        with versionId        |                   without versionId                    |
// |-----------|------------------------------|--------------------------------------------------------|
// | Disabled  | error                        | remove object                                          |
// | Enabled   | remove corresponding version | add a delete marker                                    |
// | Suspended | remove corresponding version | remove null version object(if exists) and add a        |
// |           |                              | null version delete marker                             |
//
// See http://docs.aws.amazon.com/AmazonS3/latest/dev/Versioning.html
func (yig *YigStorage) DeleteObject(reqCtx RequestContext,
	credential common.Credential) (result datatype.DeleteObjectResult, err error) {

	bucket, object := reqCtx.BucketInfo, reqCtx.ObjectInfo
	if bucket == nil {
		return result, ErrNoSuchBucket
	}
	if object == nil {
		return result, nil
	}

	bucketName, objectName, version := reqCtx.BucketName, reqCtx.ObjectName, reqCtx.VersionId
	switch bucket.ACL.CannedAcl {
	case "public-read-write":
		break
	default:
		if bucket.OwnerId != credential.UserId && credential.UserId != "" {
			return result, ErrBucketAccessForbidden
		}
	} // TODO policy and fancy ACL

	switch bucket.Versioning {
	case meta.VersionDisabled:
		if version != "" && version != "null" {
			return result, ErrNoSuchVersion
		}
		err = yig.MetaStorage.DeleteObject(object)
		if err != nil {
			return
		}
	case meta.VersionEnabled:
		return result, ErrNotImplemented
	case meta.VersionSuspended:
		return result, ErrNotImplemented
	default:
		helper.Logger.Error("Invalid bucket versioning:", bucketName)
		return result, ErrInternalError
	}

	if err == nil {
		yig.MetaStorage.Cache.Remove(redis.ObjectTable, bucketName+":"+objectName+":")
		yig.DataCache.Remove(bucketName + ":" + objectName + ":")
		yig.DataCache.Remove(bucketName + ":" + objectName + ":" + "null")
		if version != "" {
			yig.MetaStorage.Cache.Remove(redis.ObjectTable,
				bucketName+":"+objectName+":"+version)
			yig.DataCache.Remove(bucketName + ":" + objectName + ":" + version)
		}
	}
	return result, nil
}<|MERGE_RESOLUTION|>--- conflicted
+++ resolved
@@ -889,10 +889,6 @@
 
 	result.LastModified = targetObject.LastModifiedTime
 	if targetObject.StorageClass == meta.ObjectStorageClassGlacier && targetObject.Name == sourceObject.Name && targetObject.BucketName == sourceObject.BucketName {
-<<<<<<< HEAD
-=======
-		targetObject.VersionId = sourceObject.VersionId
->>>>>>> 55851242
 		targetObject.LastModifiedTime = sourceObject.LastModifiedTime
 		result.LastModified = targetObject.LastModifiedTime
 		err = yig.MetaStorage.UpdateGlacierObject(targetObject, sourceObject, false)
@@ -931,19 +927,7 @@
 	if err != nil {
 		return err
 	}
-<<<<<<< HEAD
-
-	if object.StorageClass == meta.ObjectStorageClassGlacier {
-		freezer, err := yig.GetFreezer(object.BucketName, object.Name, "")
-		if err == nil {
-			if freezer.Name == object.Name {
-				err = yig.MetaStorage.DeleteFreezer(freezer)
-				if err != nil {
-					return err
-				}
-			}
-		} else if err != ErrNoSuchKey {
-=======
+
 	for _, obj := range objs {
 		if obj.StorageClass == meta.ObjectStorageClassGlacier {
 			freezer, err := yig.GetFreezer(bucketName, objectName, "")
@@ -960,7 +944,6 @@
 		}
 		err = yig.removeByObject(obj)
 		if err != nil {
->>>>>>> 55851242
 			return err
 		}
 	}
