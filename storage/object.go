--- conflicted
+++ resolved
@@ -545,18 +545,8 @@
 		acl = newCannedAcl
 	}
 
-<<<<<<< HEAD
 	if bucket.OwnerId != credential.UserId {
 		return ErrAccessDenied
-=======
-	if bucket.ACL.CannedAcl == "bucket-owner-full-control" {
-		if bucket.OwnerId != credential.UserId {
-			return ErrAccessDenied
-		}
-	} else {
-		return ErrAccessDenied
-
->>>>>>> 08f0ead4
 	}
 
 	object.ACL = acl
@@ -698,11 +688,7 @@
 		CreateTime:           uint64(now.UnixNano()),
 	}
 	object.VersionId = object.GenVersionId(bucket.Versioning)
-<<<<<<< HEAD
 	if object.StorageClass == ObjectStorageClassGlacier && bucket.Versioning != datatype.BucketVersioningEnabled {
-=======
-	if object.StorageClass == meta.ObjectStorageClassGlacier {
->>>>>>> 08f0ead4
 		freezer, err := yig.MetaStorage.GetFreezer(object.BucketName, object.Name, object.VersionId)
 		if err == nil {
 			err = yig.MetaStorage.DeleteFreezer(freezer)
@@ -809,15 +795,10 @@
 	targetObject.LastModifiedTime = time.Now().UTC()
 	targetObject.VersionId = targetObject.GenVersionId(targetBucket.Versioning)
 	if isMetadataOnly {
-<<<<<<< HEAD
 		targetObject.LastModifiedTime = sourceObject.LastModifiedTime
 		targetObject.VersionId = sourceObject.VersionId
 		if sourceObject.StorageClass == ObjectStorageClassGlacier {
 			err = yig.MetaStorage.UpdateGlacierObject(reqCtx, targetObject, sourceObject, true, false)
-=======
-		if sourceObject.StorageClass == meta.ObjectStorageClassGlacier {
-			err = yig.MetaStorage.UpdateGlacierObject(reqCtx, targetObject, sourceObject, true)
->>>>>>> 08f0ead4
 			if err != nil {
 				helper.Logger.Error("Copy Object with same source and target with GLACIER object, sql fails:", err)
 				return result, ErrInternalError
@@ -975,12 +956,8 @@
 	if targetObject.StorageClass == ObjectStorageClassGlacier && targetObject.Name == sourceObject.Name && targetObject.BucketName == sourceObject.BucketName {
 		targetObject.LastModifiedTime = sourceObject.LastModifiedTime
 		result.LastModified = targetObject.LastModifiedTime
-<<<<<<< HEAD
 		targetObject.CreateTime = sourceObject.CreateTime
 		err = yig.MetaStorage.UpdateGlacierObject(reqCtx, targetObject, sourceObject, false, isTranStorageClassOnly)
-=======
-		err = yig.MetaStorage.UpdateGlacierObject(reqCtx, targetObject, sourceObject, false)
->>>>>>> 08f0ead4
 	} else {
 		err = yig.MetaStorage.PutObject(reqCtx, targetObject, nil, true)
 	}
@@ -1155,10 +1132,7 @@
 		Type:                 meta.ObjectTypeAppendable,
 		StorageClass:         storageClass,
 		VersionId:            meta.NullVersion,
-<<<<<<< HEAD
 		CreateTime:           uint64(now.UnixNano()),
-=======
->>>>>>> 08f0ead4
 	}
 
 	result.LastModified = object.LastModifiedTime
@@ -1243,10 +1217,7 @@
 			}
 			object.DeleteMarker = true
 			object.LastModifiedTime = time.Now().UTC()
-<<<<<<< HEAD
 			object.CreateTime = uint64(object.LastModifiedTime.UnixNano())
-=======
->>>>>>> 08f0ead4
 			object.VersionId = object.GenVersionId(bucket.Versioning)
 			err = yig.MetaStorage.AddDeleteMarker(object)
 			if err != nil {
@@ -1270,23 +1241,15 @@
 		} else {
 			nullVersionExist := (object != nil)
 			if !nullVersionExist {
-<<<<<<< HEAD
 				now := time.Now().UTC()
-=======
->>>>>>> 08f0ead4
 				object = &meta.Object{
 					BucketName:       bucketName,
 					Name:             objectName,
 					OwnerId:          credential.UserId,
 					DeleteMarker:     true,
-<<<<<<< HEAD
 					LastModifiedTime: now,
 					VersionId:        meta.NullVersion,
 					CreateTime:       uint64(now.UnixNano()),
-=======
-					LastModifiedTime: time.Now().UTC(),
-					VersionId:        meta.NullVersion,
->>>>>>> 08f0ead4
 				}
 				err = yig.MetaStorage.AddDeleteMarker(object)
 				if err != nil {
