--- conflicted
+++ resolved
@@ -1,27 +1,14 @@
 package storage
 
 import (
-<<<<<<< HEAD
 	"git.letv.cn/ceph/radoshttpd/rados"
-=======
->>>>>>> f4f6b1e7
 	"git.letv.cn/yig/yig/meta"
 	"log"
 	"path/filepath"
 )
 
-<<<<<<< HEAD
 const (
-	CEPH_CONFIG_PATH     = "./conf/ceph.conf"
-	BIG_FILE_POOL_NAME   = "big"
-	SMALL_FILE_POOL_NAME = "small"
-	BIG_FILE_THRESHOLD   = 1 << 20
-	BUFFER_SIZE          = 1 << 20
-	MONTIMEOUT           = "10"
-	OSDTIMEOUT           = "10"
-	STRIPE_UNIT          = uint(512 << 10) /* 512K */
-	OBJECT_SIZE          = uint(4 << 20)   /* 4M */
-	STRIPE_COUNT         = uint(4)
+	CEPH_CONFIG_PATTERN  = "conf/*.conf"
 )
 
 // indicates a Ceph cluster
@@ -29,114 +16,33 @@
 	RadosConnection *rados.Conn
 	BigFilePool     *rados.Pool
 	SmallFilePool   *rados.Pool
-=======
+}
 
 // *YigStorage implements minio.ObjectLayer
 type YigStorage struct {
 	DataStorage map[string]*CephStorage
 	MetaStorage *meta.Meta
 	Logger      *log.Logger
->>>>>>> f4f6b1e7
-	// TODO
-}
-
-func NewCephStorage() CephStorage {
-	// you must have admin keyring
-<<<<<<< HEAD
-	rados, err := rados.NewConn("admin")
-	if err != nil {
-		panic("Failed to open keyring file")
-	}
-
-	rados.SetConfigOption("rados_mon_op_timeout", MONTIMEOUT)
-	rados.SetConfigOption("rados_osd_op_timeout", OSDTIMEOUT)
-
-	err = rados.ReadConfigFile(CEPH_CONFIG_PATH)
-	if err != nil {
-		panic("failed to open ceph.conf")
-=======
-
-	metaStorage := meta.New(logger)
-
-
-	yig := YigStorage{
-		MetaStorage: metaStorage,
-		Logger:      logger,
->>>>>>> f4f6b1e7
-	}
-	yig.DataStorage = make(map[string]*CephStorage) 
-
-<<<<<<< HEAD
-	err = rados.Connect()
-	if err != nil {
-		panic("Failed to connect to Ceph cluster")
-	}
-
-	bigFilePool, err := rados.OpenPool(BIG_FILE_POOL_NAME)
-	if err != nil {
-		panic("Failed to open big file pool")
-	}
-	smallFilePool, err := rados.OpenPool(SMALL_FILE_POOL_NAME)
-	if err != nil {
-		panic("Failed to open small file pool")
-	}
-
-	return CephStorage{
-		RadosConnection: rados,
-		BigFilePool:     bigFilePool,
-		SmallFilePool:   smallFilePool,
-	}
-}
-
-func (c CephStorage) Shutdown() {
-	c.RadosConnection.Shutdown()
-}
-
-// *YigStorage implements minio.ObjectLayer
-type YigStorage struct {
-	DataStorage CephStorage
-	MetaStorage *meta.Meta
-	Logger      *log.Logger
 	// TODO
 }
 
 func New(logger *log.Logger) *YigStorage {
-	dataStorage := NewCephStorage()
 	metaStorage := meta.New(logger)
-
 	yig := YigStorage{
-		DataStorage: dataStorage,
+		DataStorage:make(map[string]*CephStorage),
 		MetaStorage: metaStorage,
 		Logger:      logger,
-=======
-	cephConfs, err  := filepath.Glob("conf/*.conf")
-	if err != nil {
-		panic("no ceph conf found")
 	}
 
+	cephConfs, err  := filepath.Glob(CEPH_CONFIG_PATTERN)
+	if err != nil {
+		panic("No ceph conf found")
+	}
 
 	for _, conf := range cephConfs {
-		c := NewCephStorage(conf,logger)
+		c := NewCephStorage(conf, logger)
 		yig.DataStorage[c.Name]=c
->>>>>>> f4f6b1e7
 	}
 
 	return &yig
 }
-
-type IoContextWrapper struct {
-	oid     string
-	striper *rados.StriperPool
-	offset  int
-}
-
-func (wrapper IoContextWrapper) Write(d []byte) (int, error) {
-	n, err := wrapper.striper.Write(wrapper.oid, d, uint64(wrapper.offset))
-
-	if err != nil {
-		return n, err
-	} else {
-		wrapper.offset += len(d)
-	}
-	return len(d), err
-}