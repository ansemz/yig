package _go

import (
	"fmt"
	"io/ioutil"
	"net/http"
	"strconv"
	"testing"
	"time"

	"github.com/journeymidnight/aws-sdk-go/aws"
	"github.com/journeymidnight/aws-sdk-go/service/s3"
	. "github.com/journeymidnight/yig/test/go/lib"
)

func Test_Object(t *testing.T) {
	sc := NewS3()
	err := sc.MakeBucket(TestBucket)
	if err != nil {
		t.Fatal("MakeBucket err:", err)
		panic(err)
	}
	defer sc.CleanEnv()
	err = sc.PutObject(TestBucket, TestKey, TestValue)
	if err != nil {
		t.Fatal("PutObject err:", err)
	}
	t.Log("PutObject Success!")

	//set forbid overwrite
<<<<<<< HEAD
	out, err := sc.PutObjectWithOverwrite(TestBucket, TestKey, TestValue+"-overwrite", true)
=======
	out, err := sc.PutObjectWithOverwrite(TEST_BUCKET, TEST_KEY, TEST_VALUE+"-overwrite", true)
>>>>>>> c7243a58
	if err == nil {
		t.Fatal("Forbid overwrite Failed!", out)
	}
	t.Log("Forbid overwrite Success!", out)
	t.Log("Forbid overwrite Success!", err)

<<<<<<< HEAD
	out, err = sc.PutObjectWithOverwrite(TestBucket, TestKey, TestValue+"-overwrite", false)
=======
	out, err = sc.PutObjectWithOverwrite(TEST_BUCKET, TEST_KEY, TEST_VALUE+"-overwrite", false)
>>>>>>> c7243a58
	if err != nil {
		t.Fatal("PutObjectWithOverwrite err:", err)
	}
	t.Log("PutObjectWithOverwrite Success!", out)

	sc2 := NewS3WithoutMD5()
	err = sc2.PutObject(TestBucket, TestKey, TestValue)
	if err != nil {
		t.Fatal("PutObject err:", err)
	}
	t.Log("PutObject Success!")

	_, err = sc.HeadObject(TestBucket, TestKey)
	if err != nil {
		t.Fatal("HeadBucket err:", err)
	}
	t.Log("HeadObject Success!")

	v, err := sc.GetObject(TestBucket, TestKey)
	if err != nil {
		t.Fatal("GetObject err:", err)
	}
	if v != TestValue {
		t.Fatal("GetObject err: value is:", v, ", but should be:", TestValue)
	}
	t.Log("GetObject Success value:", v)

	err = sc.DeleteObject(TestBucket, TestKey)
	if err != nil {
		t.Fatal("DeleteObject err:", err)
	}
	_, err = sc.HeadObject(TestBucket, TestKey)
	if err == nil {
		t.Fatal("HeadObject err:", err)
	}
	t.Log("DeleteObject Success!")

	pbi := &PostObjectInput{
<<<<<<< HEAD
		Url:        fmt.Sprintf("http://"+Endpoint+"/%s", TestBucket),
		Bucket:     TestBucket,
		ObjName:    TestKey,
=======
		Url:        fmt.Sprintf("http://"+Endpoint+"/%s", TEST_BUCKET),
		Bucket:     TEST_BUCKET,
		ObjName:    TEST_KEY,
>>>>>>> c7243a58
		Expiration: time.Now().UTC().Add(time.Duration(1 * time.Hour)),
		Date:       time.Now().UTC(),
		Region:     "r",
		AK:         AccessKey,
		SK:         SecretKey,
		FileSize:   1024,
	}

	err = sc.PostObject(pbi)
	if err != nil {
		t.Fatal("PostObject err:", err)
	}
	t.Log("PostObject Success!")

	url, err := sc.GetObjectPreSigned(TestBucket, TestKey, 5*time.Second)
	if err != nil {
		t.Fatal("GetObjectPreSigned err:", err)
	}
	t.Log("url:", url)
	// After set presign
	statusCode, data, err := HTTPRequestToGetObject(url)
	if err != nil {
		t.Fatal("GetObject err:", err)
	}
	//StatusCode should be STATUS_OK
	if statusCode != http.StatusOK {
		t.Fatal("StatusCode should be STATUS_OK(200), but the code is:", statusCode)
	}
	t.Log("Get object value:", string(data))

	//After 5 second
	time.Sleep(5 * time.Second)
	statusCode, _, err = HTTPRequestToGetObject(url)
	if err != nil {
		t.Fatal("GetObject err:", err)
	}
	//StatusCode should be AccessDenied
	if statusCode != http.StatusForbidden {
		t.Fatal("StatusCode should be AccessDenied(403), but the code is:", statusCode)
	}
	t.Log("PreSignedGetObject Success.")
}

<<<<<<< HEAD
func Test_GetObjectByRange(t *testing.T) {
	sc := NewS3()
	err := sc.MakeBucket(TestBucket)
=======
func Test_DeleteObjects(t *testing.T) {
	sc := NewS3()
	err := sc.MakeBucket(TEST_BUCKET)
>>>>>>> c7243a58
	if err != nil {
		t.Fatal("MakeBucket err:", err)
		panic(err)
	}
	defer sc.CleanEnv()
<<<<<<< HEAD

	object := "abcdefghi#jklmnopqIsMyWantedPart!!!r$stuvwxyz1@234567890-"
	err = sc.PutObjectWithEncryption(TestBucket, TestKey, object)
	if err != nil {
		t.Fatal("PutObject err:", err)
	}
	t.Log("PutObject Success!")

	var getObject *s3.GetObjectOutput
	// Get object part
	rangeString := "bytes=18-34"
	getObject, err = sc.GetObjectWithRange(TestBucket, TestKey, rangeString)
	if err != nil {
		t.Fatal("GetObjectWithRange err:", err)
	}

	b, _ := ioutil.ReadAll(getObject.Body)
	value := string(b)
	if value != "IsMyWantedPart!!!" {
		t.Fatal("GetObject err: value is:", getObject, ",\nbut should be:", object)
	}
	t.Log("GetObject by range success!")
}

func Test_GetEncryptedObjectByRange(t *testing.T) {
	sc := NewS3()
	err := sc.MakeBucket(TestBucket)
	if err != nil {
		t.Fatal("MakeBucket err:", err)
		panic(err)
	}
	defer sc.CleanEnv()

	object := "abcdefghi#jklmnopqr$stuvwxyz1@234567890-abcdefghi#jklmnopqr$stuvwxyz1@234567890-abcdefghi#jklmnopqr$stuvwxyz1@234567890-"
	err = sc.PutObjectWithEncryption(TestBucket, TestKey, object)
	if err != nil {
		t.Fatal("PutObject err:", err)
	}
	t.Log("PutObject Success!")

	out, err := sc.HeadObject(TestBucket, TestKey)
	if err != nil {
		t.Fatal("PutObject err:", err)
	}
	fmt.Println("Object info: ", out)

	var partRange int64
	var num int
	var objects []*s3.GetObjectOutput
	objectSize := aws.Int64Value(out.ContentLength)
	// Get object by parts
	for {
		num++
		if partRange+9 <= objectSize {
			rangeString := "bytes=" + strconv.FormatInt(partRange, 10) + "-" + strconv.FormatInt(partRange+9, 10)
			fmt.Println("rangeString: ", rangeString)
			object, err := sc.GetObjectWithRange(TestBucket, TestKey, rangeString)
			if err != nil {
				fmt.Println("part ", num, " download err: ", err, "\n rangeString: ", rangeString)
				t.Fatal("GetObjectWithRange err:", err)
			}

			fmt.Println("part ", num, " object info: ", object)
			objects = append(objects, object)
		} else if partRange < objectSize {
			rangeString := "bytes=" + strconv.FormatInt(partRange, 10) + "-" + strconv.FormatInt(objectSize-1, 10)
			fmt.Println("rangeString: ", rangeString)
			object, err := sc.GetObjectWithRange(TestBucket, TestKey, rangeString)
			if err != nil {
				fmt.Println("part ", num, " download err: ", err, "\n rangeString: ", rangeString)
				t.Fatal("GetObjectWithRange err:", err)
			}
			fmt.Println("part ", num, " object info: ", object)
			objects = append(objects, object)
			break
		} else {
			// when range > object size, s3 wil return object
			break
		}
		partRange += 10
	}

	var getObject string
	for _, object := range objects {
		b, _ := ioutil.ReadAll(object.Body)
		getObject += string(b)
		object.Body.Close()
	}

	if getObject != object {
		t.Fatal("GetObject err: value is:", getObject, ",\nbut should be:", object)
	}
	t.Log("GetEncryptedObject by range success!")
=======
	key1 := TEST_KEY + "1"
	key2 := TEST_KEY + "2"
	err = sc.PutObject(TEST_BUCKET, key1, TEST_VALUE)
	if err != nil {
		t.Fatal("PutObject err:", err)
	}
	defer sc.DeleteObject(TEST_BUCKET, key1)
	err = sc.PutObject(TEST_BUCKET, key2, TEST_VALUE)
	if err != nil {
		t.Fatal("PutObject err:", err)
	}
	defer sc.DeleteObject(TEST_BUCKET, key2)
	keys := make(map[string]string)
	keys[key1] = ""
	keys[key2] = ""
	err = sc.DeleteObjects(TEST_BUCKET, keys)
	if err != nil {
		t.Fatal("DeleteObjects err:", err)
	}
	t.Log("DeleteObjects Success.")
>>>>>>> c7243a58
}

func Test_CopyObjectWithoutMD5(t *testing.T) {
	TEST_COPY_KEY := "COPYED:" + TestKey
	svc := NewS3WithoutMD5()
	err := svc.MakeBucket(TestBucket)
	if err != nil {
		t.Fatal("MakeBucket err:", err)
		panic(err)
	}
	defer func() {
		//clean up
		svc.DeleteObject(TestBucket, TestKey)
		svc.DeleteObject(TestBucket, TEST_COPY_KEY)
		svc.DeleteBucket(TestBucket)
	}()
	err = svc.PutObject(TestBucket, TestKey, TestValue)
	if err != nil {
		t.Fatal("PutObject err:", err)
	}

	input := &s3.CopyObjectInput{
		Bucket:     aws.String(TestBucket),
		CopySource: aws.String(TestBucket + "/" + TestKey),
		Key:        aws.String(TEST_COPY_KEY),
	}
	_, err = svc.Client.CopyObject(input)
	if err != nil {
		t.Fatal("Copy Object err:", err)
	}

	//verify them
	v1, err := svc.GetObject(TestBucket, TestKey)
	if err != nil {
		t.Fatal("Get Object err:", err)
	}
	v2, err := svc.GetObject(TestBucket, TEST_COPY_KEY)
	if err != nil {
		t.Fatal("Get Object err:", err)
	}
	if v1 != v2 {
		t.Fatal("Copyed result is not the same.")
	}
}

func Test_CopyObject(t *testing.T) {
	TEST_COPY_KEY := "COPYED:" + TestKey
	//non-cryption
	svc := NewS3()
	err := svc.MakeBucket(TestBucket)
	if err != nil {
		t.Fatal("MakeBucket err:", err)
		panic(err)
	}
	defer func() {
		//clean up
		svc.DeleteObject(TestBucket, TestKey)
		svc.DeleteObject(TestBucket, TEST_COPY_KEY)
		svc.DeleteBucket(TestBucket)
	}()
	err = svc.PutObject(TestBucket, TestKey, TestValue)
	if err != nil {
		t.Fatal("PutObject err:", err)
	}

	input := &s3.CopyObjectInput{
		Bucket:     aws.String(TestBucket),
		CopySource: aws.String(TestBucket + "/" + TestKey),
		Key:        aws.String(TEST_COPY_KEY),
	}
	_, err = svc.Client.CopyObject(input)
	if err != nil {
		t.Fatal("Copy Object err:", err)
	}

	//verify them
	v1, err := svc.GetObject(TestBucket, TestKey)
	if err != nil {
		t.Fatal("Get Object err:", err)
	}
	v2, err := svc.GetObject(TestBucket, TEST_COPY_KEY)
	if err != nil {
		t.Fatal("Get Object err:", err)
	}
	if v1 != v2 {
		t.Fatal("Copyed result is not the same.")
	}
}

func Test_CopyObjectWithReplace(t *testing.T) {
	TEST_COPY_KEY := "COPYED:" + TestKey
	svc := NewS3()
	err := svc.MakeBucket(TestBucket)
	if err != nil {
		t.Fatal("MakeBucket err:", err)
		panic(err)
	}
	defer func() {
		//clean up
		svc.DeleteObject(TestBucket, TestKey)
		svc.DeleteObject(TestBucket, TEST_COPY_KEY)
		svc.DeleteBucket(TestBucket)
	}()

	err = svc.PutObject(TestBucket, TestKey, TestValue)
	if err != nil {
		t.Fatal("PutObject err:", err)
	}

	input := &s3.CopyObjectInput{
		Bucket:            aws.String(TestBucket),
		CopySource:        aws.String(TestBucket + "/" + TestKey),
		Key:               aws.String(TEST_COPY_KEY),
		MetadataDirective: aws.String("REPLACE"),
		CacheControl:      aws.String("max-age:1983"),
		ContentType:       aws.String("image/jpeg"),
		Metadata: map[string]*string{
			"merry":     aws.String("christmas"), //in
			"happy":     aws.String("new year"),  //in
			"Christmas": aws.String("EVE"),       //in
			"hello":     aws.String("world"),     //out
		},
	}

	_, err = svc.Client.CopyObject(input)
	if err != nil {
		t.Fatal("Copy Object err:", err)
	}
	// check the connn
	params := &s3.HeadObjectInput{
		Bucket: aws.String(TestBucket),
		Key:    aws.String(TEST_COPY_KEY),
	}

	headResult, err := svc.Client.HeadObject(params)
	if err != nil {
		t.Fatal("Head object failed")
	}

	if *headResult.ContentType != "image/jpeg" {
		t.Fatal("failed to set content type")
	}

	for k, v := range headResult.Metadata {
		switch k {
		case "merry":
			if *v != "christmas" {
				t.Fatal("failed to set user defined type")
			}
		case "hello":
			if *v != "world" {
				t.Fatal("failed to set user defined type")
			}
		default:
			break
		}
	}
}

func Test_RenameObject(t *testing.T) {
	TEST_COPY_KEY := "COPY:" + TestKey
	TEST_RENAME_KEY := "RENAME:" + TestKey

	//non-cryption
	svc := NewS3()
	err := svc.MakeBucket(TestBucket)
	if err != nil {
		t.Fatal("MakeBucket err:", err)
		panic(err)
	}
	defer func() {
		//clean up
		svc.DeleteObject(TestBucket, TestKey)
		svc.DeleteObject(TestBucket, TEST_COPY_KEY)
		svc.DeleteObject(TestBucket, TEST_RENAME_KEY)
		svc.DeleteBucket(TestBucket)
	}()

	err = svc.PutObject(TestBucket, TestKey, TestValue)
	if err != nil {
		t.Fatal("PutObject err:", err)
	}

	input1 := &s3.CopyObjectInput{
		Bucket:     aws.String(TestBucket),
		CopySource: aws.String(TestBucket + "/" + TestKey),
		Key:        aws.String(TEST_COPY_KEY),
	}
	_, err = svc.Client.CopyObject(input1)
	if err != nil {
		t.Fatal("Copy Object err:", err)
	}

	input2 := &s3.RenameObjectInput{
		Bucket:          aws.String(TestBucket),
		RenameSourceKey: aws.String(TestKey),
		Key:             aws.String(TEST_RENAME_KEY),
	}
	_, err = svc.Client.RenameObject(input2)
	if err != nil {
		t.Fatal("Rename Object err:", err)
	}

	//verify them
	v1, err := svc.GetObject(TestBucket, TEST_COPY_KEY)
	if err != nil {
		t.Fatal("Get Object err:", err)
	}
	v2, err := svc.GetObject(TestBucket, TEST_RENAME_KEY)
	if err != nil {
		t.Fatal("Get Object err:", err)
	}
	if v1 != v2 {
		t.Fatal("Rename result is not the same.")
	}
}

func Test_RenameObjectWithSameName(t *testing.T) {
	TEST_SAME_KEY := "SAME:" + TestKey

	//non-cryption
	svc := NewS3()
	err := svc.MakeBucket(TestBucket)
	if err != nil {
		t.Fatal("MakeBucket err:", err)
		panic(err)
	}
	delFn := func(sc *S3Client) {
		//clean up
		svc.DeleteObject(TestBucket, TEST_SAME_KEY)
		svc.DeleteObject(TestBucket, TestKey)
		svc.DeleteBucket(TestBucket)
	}
	defer delFn(svc)

	err = svc.PutObject(TestBucket, TestKey, TestValue)
	if err != nil {
		t.Fatal("PutObject err:", err)
	}

	input1 := &s3.CopyObjectInput{
		Bucket:     aws.String(TestBucket),
		CopySource: aws.String(TestBucket + "/" + TestKey),
		Key:        aws.String(TEST_SAME_KEY),
	}
	_, err = svc.Client.CopyObject(input1)
	if err != nil {
		t.Fatal("Copy Object err:", err)
	}

	input2 := &s3.RenameObjectInput{
		Bucket:          aws.String(TestBucket),
		RenameSourceKey: aws.String(TestKey),
		Key:             aws.String(TEST_SAME_KEY),
	}
	_, err = svc.Client.RenameObject(input2)
	if err == nil {
		t.Fatal("Rename Object err:", err)
	}
}

func Test_RenameObjectErrFolder(t *testing.T) {
	TEST_RENAME_KEY := "RENAME:" + TestKey + "/"

	//non-cryption
	svc := NewS3()
	err := svc.MakeBucket(TestBucket)
	if err != nil {
		t.Fatal("MakeBucket err:", err)
		panic(err)
	}
	delFn := func(sc *S3Client) {
		//clean up
		svc.DeleteObject(TestBucket, TEST_RENAME_KEY)
		svc.DeleteObject(TestBucket, TestKey)
		svc.DeleteBucket(TestBucket)
	}
	defer delFn(svc)
	err = svc.PutObject(TestBucket, TestKey, TestValue)
	if err != nil {
		t.Fatal("PutObject err:", err)
	}

	input := &s3.RenameObjectInput{
		Bucket:          aws.String(TestBucket),
		RenameSourceKey: aws.String(TestKey),
		Key:             aws.String(TEST_RENAME_KEY),
	}
	_, err = svc.Client.RenameObject(input)
	if err == nil {
		t.Fatal("Rename Object with floder:", err)
	}
}

func Test_Object_Append(t *testing.T) {
	sc := NewS3()
	err := sc.MakeBucket(TestBucket)
	if err != nil {
		t.Fatal("MakeBucket err:", err)
		panic(err)
	}
	delFn := func(sc *S3Client) {
		sc.DeleteObject(TestBucket, TestKey)
		sc.DeleteBucket(TestBucket)
		sc.DeleteBucket(TestBucket)
	}
	defer delFn(sc)
	var nextPos int64
	nextPos, err = sc.AppendObject(TestBucket, TestKey, TestValue, nextPos)
	if err != nil {
		t.Fatal("AppendObject err:", err)
	}
	t.Log("First AppendObject Success! Next position:", nextPos)
	v, err := sc.GetObject(TestBucket, TestKey)
	t.Log("First Append Value:", v)
	if v != TestValue {
		t.Fatal("GetObject err: value is:", v, ", but should be:", TestValue)
	}

	nextPos, err = sc.AppendObject(TestBucket, TestKey, TestValue+"APPEND", nextPos)
	if err != nil {
		t.Fatal("AppendObject err:", err)
	}
	v, err = sc.GetObject(TestBucket, TestKey)
	if v != TestValue+TestValue+"APPEND" {
		t.Fatal("GetObject err: value is:", v, ", but should be:", TestValue+TestValue+"APPEND")
	}
	t.Log("AppendObject success!")
}

var (
	GetObjectAllowPolicy = `{
			"Version": "2012-10-17",
			"Statement": [{
			"Effect": "Allow",
			"Principal": {"AWS":["*"]},
			"Action": ["s3:GetObject"],
			"Resource": [
				"arn:aws:s3:::` + TestBucket + `/*"
			]
			}]
		}`

	GetObjectDenyPolicy = `{
			"Version": "2012-10-17",
			"Statement": [{
			"Effect": "Deny",
			"Principal": {"AWS":["*"]},
			"Action": ["s3:GetObject"],
			"Resource": [
				"arn:aws:s3:::` + TestBucket + `/*"
			]
			}]
		}`

	EmptyPolicy = `{"Version": "2012-10-17"}`
)

// Test different situation with access policy when anonymous access;
// 1. BucketPolicy Allow;	BucketACL PublicRead;	ObjectACL PublicRead;	GetObject should be OK;
// 2. BucketPolicy Allow;	BucketACL PublicRead;	ObjectACL Private;		GetObject should be OK;
// 3. BucketPolicy Allow;	BucketACL Private;	ObjectACL Private;	GetObject should be OK;
// 4. BucketPolicy Allow;	BucketACL Private;	ObjectACL PublicRead; 	GetObject should be OK;
// 5. BucketPolicy Deny;	BucketACL PublicRead;	ObjectACL PublicRead; 	GetObject should be Failed;
// 6. BucketPolicy Deny;	BucketACL PublicRead;	ObjectACL Private; 		GetObject should be Failed;
// 7. BucketPolicy Deny;	BucketACL Private;	ObjectACL Private;	GetObject should be Failed;
// 8. BucketPolicy Deny;	BucketACL Private;	ObjectACL PublicRead; 	GetObject should be Failed;
// 9. BucketPolicy Pass;	BucketACL PublicRead;	ObjectACL PublicRead; 	GetObject should be OK;
// 10.BucketPolicy Pass;	BucketACL PublicRead;	ObjectACL Private; 		GetObject should be Failed;
// 11.BucketPolicy Pass;	BucketACL Private;	ObjectACL Private;	GetObject should be Failed;
// 12.BucketPolicy Pass;	BucketACL Private;	ObjectACL PublicRead;	GetObject should be OK;
func Test_GetObjectByAnonymous(t *testing.T) {
	sc := NewS3()
	sc.CleanEnv()
	err := sc.MakeBucket(TestBucket)
	if err != nil {
		t.Fatal("MakeBucket err:", err)
		panic(err)
	}

	err = sc.PutObject(TestBucket, TestKey, TestValue)
	if err != nil {
		t.Fatal("PutObject err:", err)
		panic(err)
	}

	// Situation 1:BucketPolicy Allow;	BucketACL PublicRead;	ObjectACL PublicRead;	GetObject should be OK;
	accessPolicyGroup1 := AccessPolicyGroup{GetObjectAllowPolicy, BucketCannedACLPublicRead, ObjectCannedACLPublicRead}
	err = sc.TestAnonymousAccessResult(accessPolicyGroup1, http.StatusOK)
	if err != nil {
		t.Log("Anonymous access situation 1: GetObjectAllowPolicy, BucketCannedACLPublicRead, ObjectCannedACLPublicRead Failed.")
		t.Fatal(err)
	}

	// Situation 2. BucketPolicy Allow;	BucketACL PublicRead;	ObjectACL Private;		GetObject should be OK;
	accessPolicyGroup2 := AccessPolicyGroup{GetObjectAllowPolicy, BucketCannedACLPublicRead, ObjectCannedACLPrivate}
	err = sc.TestAnonymousAccessResult(accessPolicyGroup2, http.StatusOK)
	if err != nil {
		t.Log("Anonymous access situation 2: GetObjectAllowPolicy, BucketCannedACLPublicRead, ObjectCannedACLPrivate Failed.")
		t.Fatal(err)
	}

	// Situation 3. BucketPolicy Allow;	BucketACL Private;		ObjectACL Private; 		GetObject should be OK;
	accessPolicyGroup3 := AccessPolicyGroup{GetObjectAllowPolicy, BucketCannedACLPrivate, ObjectCannedACLPrivate}
	err = sc.TestAnonymousAccessResult(accessPolicyGroup3, http.StatusOK)
	if err != nil {
		t.Log("Anonymous access situation 3: GetObjectAllowPolicy, BucketCannedACLPrivate, ObjectCannedACLPrivate Failed.")
		t.Fatal(err)
	}

	// Situation 4. BucketPolicy Allow;	BucketACL Private;		ObjectACL PublicRead; 	GetObject should be OK;
	accessPolicyGroup4 := AccessPolicyGroup{GetObjectAllowPolicy, BucketCannedACLPrivate, ObjectCannedACLPublicRead}
	err = sc.TestAnonymousAccessResult(accessPolicyGroup4, http.StatusOK)
	if err != nil {
		t.Log("Anonymous access situation 4: GetObjectAllowPolicy, BucketCannedACLPrivate, ObjectCannedACLPublicRead Failed.")
		t.Fatal(err)
	}

	// Situation 5. BucketPolicy Deny;	BucketACL PublicRead;	ObjectACL PublicRead; 	GetObject should be Failed;
	accessPolicyGroup5 := AccessPolicyGroup{GetObjectDenyPolicy, BucketCannedACLPublicRead, ObjectCannedACLPrivate}
	err = sc.TestAnonymousAccessResult(accessPolicyGroup5, http.StatusForbidden)
	if err != nil {
		t.Log("Anonymous access situation 5: GetObjectDenyPolicy, BucketCannedACLPublicRead, ObjectCannedACLPrivate Failed.")
		t.Fatal(err)
	}

	// 6. BucketPolicy Deny;	BucketACL PublicRead;	ObjectACL Private; 		GetObject should be Failed;
	accessPolicyGroup6 := AccessPolicyGroup{GetObjectDenyPolicy, BucketCannedACLPublicRead, ObjectCannedACLPrivate}
	err = sc.TestAnonymousAccessResult(accessPolicyGroup6, http.StatusForbidden)
	if err != nil {
		t.Log("Anonymous access situation 6: GetObjectDenyPolicy, BucketCannedACLPublicRead, ObjectCannedACLPrivate Failed.")
		t.Fatal(err)
	}

	// 7. BucketPolicy Deny;	BucketACL Private;		ObjectACL Private; 		GetObject should be Failed;
	accessPolicyGroup7 := AccessPolicyGroup{GetObjectDenyPolicy, BucketCannedACLPrivate, ObjectCannedACLPrivate}
	err = sc.TestAnonymousAccessResult(accessPolicyGroup7, http.StatusForbidden)
	if err != nil {
		t.Log("Anonymous access situation 7: GetObjectDenyPolicy, BucketCannedACLPrivate, ObjectCannedACLPrivate Failed.")
		t.Fatal(err)
	}

	// 8. BucketPolicy Deny;	BucketACL Private;		ObjectACL PublicRead; 	GetObject should be Failed;
	accessPolicyGroup8 := AccessPolicyGroup{GetObjectDenyPolicy, BucketCannedACLPrivate, ObjectCannedACLPublicRead}
	err = sc.TestAnonymousAccessResult(accessPolicyGroup8, http.StatusForbidden)
	if err != nil {
		t.Log("Anonymous access situation 8: GetObjectDenyPolicy, BucketCannedACLPrivate, ObjectCannedACLPublicRead Failed.")
		t.Fatal(err)
	}

	// 9. BucketPolicy Pass;	BucketACL PublicRead;	ObjectACL PublicRead; 	GetObject should be OK;
	accessPolicyGroup9 := AccessPolicyGroup{EmptyPolicy, BucketCannedACLPublicRead, ObjectCannedACLPublicRead}
	err = sc.TestAnonymousAccessResult(accessPolicyGroup9, http.StatusOK)
	if err != nil {
		t.Log("Anonymous access situation 9: mptyPolicy, BucketCannedACLPublicRead, ObjectCannedACLPublicRead Failed.")
		t.Fatal(err)
	}

	// 10.BucketPolicy Pass;	BucketACL PublicRead;	ObjectACL Private; 		GetObject should be Failed;
	accessPolicyGroup10 := AccessPolicyGroup{EmptyPolicy, BucketCannedACLPublicRead, ObjectCannedACLPrivate}
	err = sc.TestAnonymousAccessResult(accessPolicyGroup10, http.StatusForbidden)
	if err != nil {
		t.Log("Anonymous access situation 10: EmptyPolicy, BucketCannedACLPublicRead, ObjectCannedACLPrivate Failed.")
		t.Fatal(err)
	}

	// 11.BucketPolicy Pass;	BucketACL Private;		ObjectACL Private; 		GetObject should be Failed;
	accessPolicyGroup11 := AccessPolicyGroup{EmptyPolicy, BucketCannedACLPrivate, ObjectCannedACLPrivate}
	err = sc.TestAnonymousAccessResult(accessPolicyGroup11, http.StatusForbidden)
	if err != nil {
		t.Log("Anonymous access situation 11: EmptyPolicy, BucketCannedACLPrivate, ObjectCannedACLPrivate Failed.")
		t.Fatal(err)
	}

	// 12.BucketPolicy Pass;	BucketACL Private;		ObjectACL PublicRead; 	GetObject should be OK;
	accessPolicyGroup12 := AccessPolicyGroup{EmptyPolicy, BucketCannedACLPrivate, ObjectCannedACLPublicRead}
	err = sc.TestAnonymousAccessResult(accessPolicyGroup12, http.StatusOK)
	if err != nil {
		t.Log("Anonymous access situation 12: EmptyPolicy, BucketCannedACLPrivate, ObjectCannedACLPublicRead  Failed.")
		t.Fatal(err)
	}

	sc.CleanEnv()

}

type MetaTestUnit struct {
	WebsiteConfiguration *s3.MetaConfiguration
	Buckets              []string
	Objects              []MetaObjectInput
	Cases                []MetaCase
}

type MetaObjectInput struct {
	Bucket string
	Key    string
	value  string
}

type MetaCase struct {
	ExpectedMeta map[string]string
}

var testMetaUnits = []MetaTestUnit{
	{
		WebsiteConfiguration: &s3.MetaConfiguration{
			Headers: []*s3.MetaData{
				{
					Key:   aws.String("Content-Type"),
					Value: aws.String("image/jpeg"),
				},
				{
					Key:   aws.String("Cache-Control"),
					Value: aws.String("noCache"),
				},
				{
					Key:   aws.String("Content-Disposition"),
					Value: aws.String("TestContentDisposition"),
				},
				{
					Key:   aws.String("Content-Encoding"),
					Value: aws.String("utf-8"),
				},
				{
					Key:   aws.String("Content-Language"),
					Value: aws.String("golang"),
				},
				{
					Key:   aws.String("Expires"),
					Value: aws.String("800"),
				},
				{
					Key:   aws.String("X-Amz-Meta-Hehehehe"),
					Value: aws.String("hehehehe"),
				},
				{
					Key:   aws.String("X-Amz-Meta-Hello"),
					Value: aws.String("world"),
				},
			},
			VersionID: aws.String("2019/10/22"),
		},
		Buckets: []string{TestBucket},
		Objects: []MetaObjectInput{
			{TestBucket, TestKey, TestValue},
		},
		Cases: []MetaCase{
			{
				ExpectedMeta: map[string]string{
					"Content-Type":        "image/jpeg",
					"Cache-Control":       "noCache",
					"Content-Disposition": "TestContentDisposition",
					"Content-Encoding":    "utf-8",
					"Content-Language":    "golang",
					"Expires":             "800",
					// The SDK will automatically erase the previous Amazon standard headers.
					"Hehehehe": "hehehehe",
					"Hello":    "world",
				},
			},
		},
	},
}

func CleanMetaUnits(sc *S3Client) {
	for _, unit := range testMetaUnits {
		cleanMeta(sc, unit)
	}
}

func cleanMeta(sc *S3Client, unit MetaTestUnit) {
	for _, o := range unit.Objects {
		sc.DeleteObject(o.Bucket, o.Key)
	}
	for _, b := range unit.Buckets {
		sc.DeleteBucket(b)
	}
}

func Test_OverridingResponseHeaderValues(t *testing.T) {
	sc := NewS3()
<<<<<<< HEAD
	err := sc.MakeBucket(TestBucket)
=======
	err := sc.MakeBucket(TEST_BUCKET)
>>>>>>> c7243a58
	defer sc.CleanEnv()
	if err != nil {
		t.Fatal("MakeBucket err:", err)
	}

	var originContentType = "image/png"
	var newContentType = "text/plain"

<<<<<<< HEAD
	err = sc.PutObjectWithOpt(TestBucket, TestKey, TestValue, WithContentType(originContentType))
	if err != nil {
		t.Fatal("PutObjectWithOpt err:", err)
	}
	o, err := sc.GetObjectOutPut(TestBucket, TestKey)
=======
	err = sc.PutObjectWithOpt(TEST_BUCKET, TEST_KEY, TEST_VALUE, WithContentType(originContentType))
	if err != nil {
		t.Fatal("PutObjectWithOpt err:", err)
	}
	o, err := sc.GetObjectOutPut(TEST_BUCKET, TEST_KEY)
>>>>>>> c7243a58
	if err != nil {
		t.Fatal("GetObjectOutPut err:", err)
	}
	o.Body.Close()
	if o.ContentType == nil || *o.ContentType != originContentType {
		t.Fatal("o.ContentType != originContentType ", *o.ContentType, originContentType)
	}

<<<<<<< HEAD
	o, err = sc.GetObjectOutPutWithOpt(TestBucket, TestKey, WithResponseContentType(newContentType))
=======
	o, err = sc.GetObjectOutPutWithOpt(TEST_BUCKET, TEST_KEY, WithResponseContentType(newContentType))
>>>>>>> c7243a58
	if err != nil {
		t.Fatal("GetObjectOutPutWithOpt err:", err)
	}
	o.Body.Close()
	if o.ContentType == nil || *o.ContentType != newContentType {
		t.Fatal("o.ContentType != originContentType ", *o.ContentType, newContentType)
	}

	// Test pre-signed
<<<<<<< HEAD
	url, err := sc.GetObjectPreSignedWithOpt(TestBucket, TestKey, 24*time.Hour, WithResponseContentType(newContentType))
=======
	url, err := sc.GetObjectPreSignedWithOpt(TEST_BUCKET, TEST_KEY, 24*time.Hour, WithResponseContentType(newContentType))
>>>>>>> c7243a58
	res, err := http.Get(url)
	if err != nil {
		t.Fatal("Get public-read object err:", err)
	}
	content, _ := ioutil.ReadAll(res.Body)
	t.Log(string(content))
<<<<<<< HEAD
	defer res.Body.Close()
=======
	res.Body.Close()
>>>>>>> c7243a58
	if res.Header.Get("Content-Type") != newContentType {
		t.Fatal("override header cannot be used with an unsigned (anonymous) request.", res.Header.Get("Content-Type"))
	}

<<<<<<< HEAD
	url, err = sc.GetObjectPreSignedWithOpt(TestBucket, TestKey, 24*time.Hour, WithResponseContentType(newContentType))
=======
>>>>>>> c7243a58
	res, err = http.Get(url + "&X-Oss-Referer=cdn")
	if err != nil {
		t.Fatal("Get public-read object err:", err)
	}
	content, _ = ioutil.ReadAll(res.Body)
	t.Log(string(content))
<<<<<<< HEAD
	defer res.Body.Close()
=======
	res.Body.Close()
>>>>>>> c7243a58
	if res.Header.Get("Content-Type") != newContentType {
		t.Fatal("override header cannot be used with an unsigned (anonymous) request.", res.Header.Get("Content-Type"))
	}

	// You must sign the request, either using an Authorization header or a presigned URL,
	//when using these parameters. They cannot be used with an unsigned (anonymous) request.
<<<<<<< HEAD
	err = sc.PutObjectAcl(TestBucket, TestKey, ObjectCannedACLPublicRead)
=======
	err = sc.PutObjectAcl(TEST_BUCKET, TEST_KEY, ObjectCannedACLPublicRead)
>>>>>>> c7243a58
	if err != nil {
		t.Fatal("PutObjectAcl err:", err)
	}

	url = GenTestObjectUrl(sc)
	res, err = http.Get(url)
	if err != nil {
		t.Fatal("Get public-read object err:", err)
	}
	defer res.Body.Close()
	if res.Header.Get("Content-Type") != originContentType {
		t.Fatal("override header cannot be used with an unsigned (anonymous) request.", res.Header.Get("Content-Type"))
	}
}

func Test_PutObjectMeta(t *testing.T) {
	sc := NewS3()
	CleanMetaUnits(sc)
	defer CleanMetaUnits(sc)
	for _, unit := range testMetaUnits {
		for _, b := range unit.Buckets {
			err := sc.MakeBucket(b)
			if err != nil {
				t.Fatal("MakeBucket err:", err)
			}
			for _, o := range unit.Objects {
				err := sc.PutObject(o.Bucket, o.Key, o.value)
				if err != nil {
					t.Fatal("PutObject err:", err)
				}
				input := &s3.PutObjectMetaInput{
					Bucket:            aws.String(o.Bucket),
					Key:               aws.String(o.Key),
					MetaConfiguration: unit.WebsiteConfiguration,
				}
				_, err = sc.Client.PutObjectMeta(input)
				if err != nil {
					t.Fatal("Put Object MetaData with :", err)
				}
				params := &s3.HeadObjectInput{
					Bucket: aws.String(b),
					Key:    aws.String(o.Key),
				}
				headResult, err := sc.Client.HeadObject(params)
				if err != nil {
					t.Fatal("Head object failed")
				}

				t.Log("ResultMetadata:", headResult.Metadata)
				for _, c := range unit.Cases {
					for k, v := range headResult.Metadata {
						if *v != c.ExpectedMeta[k] {
							t.Fatal("failed to set", k)
						}
					}
				}
			}
		}
	}
}

var ObjectKeys = []string{
	TestKey,
	TestKeySpecial,
	TestKey + "/" + TestKey,
	TestKey + "/" + TestValue,
	TestValue + "/" + TestKey,
	TestValue + "/" + TestValue,
}

func Test_ListObjects(t *testing.T) {
	sc := NewS3()
	delFn := func(sc *S3Client) {
		for _, k := range ObjectKeys {
			sc.DeleteObject(TestBucket, k)
		}
		sc.DeleteBucket(TestBucket)
	}
	delFn(sc)
	defer delFn(sc)
	err := sc.MakeBucket(TestBucket)
	if err != nil {
		t.Fatal("MakeBucket err:", err)
	}
	for _, k := range ObjectKeys {
		err = sc.PutObject(TestBucket, k, TestValue)
		if err != nil {
			t.Fatal("PutObject err:", err)
		}
	}
	out, err := sc.ListObjects(TestBucket, "", "", 1000)
	if err != nil {
		t.Fatal("ListObjects err:", err)
	}
	PrintListResult(t, out)
	if len(out.Contents) != 2 {
		t.Fatal("ListObjects err: result Content length should be 2 but not", len(out.Contents))
	}
	if len(out.CommonPrefixes) != 2 {
		t.Fatal("ListObjects err: result CommonPrefixes length should be 2, but not", len(out.CommonPrefixes))
	}

	// TODO: Add more validation
	out, err = sc.ListObjects(TestBucket, "", "", 1)
	if err != nil {
		t.Fatal("ListObjects err:", err)
	}
	PrintListResult(t, out)

	out, err = sc.ListObjects(TestBucket, *out.NextMarker, "", 1)
	if err != nil {
		t.Fatal("ListObjects err:", err)
	}
	PrintListResult(t, out)
}

func PrintListResult(t *testing.T, out *s3.ListObjectsOutput) {
	for i, o := range out.Contents {
		if o.Key != nil {
			t.Log("Object", i, ":", *o.Key)
		}
	}
	for i, o := range out.CommonPrefixes {
		if o.Prefix != nil {
			t.Log("CommonPrefix", i, ":", *o.Prefix)
		}
	}

	if out.IsTruncated == nil {
		t.Log("IsTruncated:", nil)
	} else {
		t.Log("IsTruncated:", *out.IsTruncated)
	}

	if out.NextMarker == nil {
		t.Log("NextMarker:", nil)
	} else {
		t.Log("NextMarker:", *out.NextMarker)
	}
}<|MERGE_RESOLUTION|>--- conflicted
+++ resolved
@@ -28,22 +28,14 @@
 	t.Log("PutObject Success!")
 
 	//set forbid overwrite
-<<<<<<< HEAD
 	out, err := sc.PutObjectWithOverwrite(TestBucket, TestKey, TestValue+"-overwrite", true)
-=======
-	out, err := sc.PutObjectWithOverwrite(TEST_BUCKET, TEST_KEY, TEST_VALUE+"-overwrite", true)
->>>>>>> c7243a58
 	if err == nil {
 		t.Fatal("Forbid overwrite Failed!", out)
 	}
 	t.Log("Forbid overwrite Success!", out)
 	t.Log("Forbid overwrite Success!", err)
 
-<<<<<<< HEAD
 	out, err = sc.PutObjectWithOverwrite(TestBucket, TestKey, TestValue+"-overwrite", false)
-=======
-	out, err = sc.PutObjectWithOverwrite(TEST_BUCKET, TEST_KEY, TEST_VALUE+"-overwrite", false)
->>>>>>> c7243a58
 	if err != nil {
 		t.Fatal("PutObjectWithOverwrite err:", err)
 	}
@@ -82,15 +74,9 @@
 	t.Log("DeleteObject Success!")
 
 	pbi := &PostObjectInput{
-<<<<<<< HEAD
 		Url:        fmt.Sprintf("http://"+Endpoint+"/%s", TestBucket),
 		Bucket:     TestBucket,
 		ObjName:    TestKey,
-=======
-		Url:        fmt.Sprintf("http://"+Endpoint+"/%s", TEST_BUCKET),
-		Bucket:     TEST_BUCKET,
-		ObjName:    TEST_KEY,
->>>>>>> c7243a58
 		Expiration: time.Now().UTC().Add(time.Duration(1 * time.Hour)),
 		Date:       time.Now().UTC(),
 		Region:     "r",
@@ -134,21 +120,14 @@
 	t.Log("PreSignedGetObject Success.")
 }
 
-<<<<<<< HEAD
 func Test_GetObjectByRange(t *testing.T) {
 	sc := NewS3()
 	err := sc.MakeBucket(TestBucket)
-=======
-func Test_DeleteObjects(t *testing.T) {
-	sc := NewS3()
-	err := sc.MakeBucket(TEST_BUCKET)
->>>>>>> c7243a58
 	if err != nil {
 		t.Fatal("MakeBucket err:", err)
 		panic(err)
 	}
 	defer sc.CleanEnv()
-<<<<<<< HEAD
 
 	object := "abcdefghi#jklmnopqIsMyWantedPart!!!r$stuvwxyz1@234567890-"
 	err = sc.PutObjectWithEncryption(TestBucket, TestKey, object)
@@ -242,28 +221,36 @@
 		t.Fatal("GetObject err: value is:", getObject, ",\nbut should be:", object)
 	}
 	t.Log("GetEncryptedObject by range success!")
-=======
-	key1 := TEST_KEY + "1"
-	key2 := TEST_KEY + "2"
-	err = sc.PutObject(TEST_BUCKET, key1, TEST_VALUE)
-	if err != nil {
-		t.Fatal("PutObject err:", err)
-	}
-	defer sc.DeleteObject(TEST_BUCKET, key1)
-	err = sc.PutObject(TEST_BUCKET, key2, TEST_VALUE)
-	if err != nil {
-		t.Fatal("PutObject err:", err)
-	}
-	defer sc.DeleteObject(TEST_BUCKET, key2)
+}
+
+func Test_DeleteObjects(t *testing.T) {
+	sc := NewS3()
+	err := sc.MakeBucket(TestBucket)
+	if err != nil {
+		t.Fatal("MakeBucket err:", err)
+		panic(err)
+	}
+	defer sc.CleanEnv()
+	key1 := TestKey + "1"
+	key2 := TestKey + "2"
+	err = sc.PutObject(TestBucket, key1, TestValue)
+	if err != nil {
+		t.Fatal("PutObject err:", err)
+	}
+	defer sc.DeleteObject(TestBucket, key1)
+	err = sc.PutObject(TestBucket, key2, TestValue)
+	if err != nil {
+		t.Fatal("PutObject err:", err)
+	}
+	defer sc.DeleteObject(TestBucket, key2)
 	keys := make(map[string]string)
 	keys[key1] = ""
 	keys[key2] = ""
-	err = sc.DeleteObjects(TEST_BUCKET, keys)
+	err = sc.DeleteObjects(TestBucket, keys)
 	if err != nil {
 		t.Fatal("DeleteObjects err:", err)
 	}
 	t.Log("DeleteObjects Success.")
->>>>>>> c7243a58
 }
 
 func Test_CopyObjectWithoutMD5(t *testing.T) {
@@ -845,11 +832,7 @@
 
 func Test_OverridingResponseHeaderValues(t *testing.T) {
 	sc := NewS3()
-<<<<<<< HEAD
 	err := sc.MakeBucket(TestBucket)
-=======
-	err := sc.MakeBucket(TEST_BUCKET)
->>>>>>> c7243a58
 	defer sc.CleanEnv()
 	if err != nil {
 		t.Fatal("MakeBucket err:", err)
@@ -858,19 +841,11 @@
 	var originContentType = "image/png"
 	var newContentType = "text/plain"
 
-<<<<<<< HEAD
 	err = sc.PutObjectWithOpt(TestBucket, TestKey, TestValue, WithContentType(originContentType))
 	if err != nil {
 		t.Fatal("PutObjectWithOpt err:", err)
 	}
 	o, err := sc.GetObjectOutPut(TestBucket, TestKey)
-=======
-	err = sc.PutObjectWithOpt(TEST_BUCKET, TEST_KEY, TEST_VALUE, WithContentType(originContentType))
-	if err != nil {
-		t.Fatal("PutObjectWithOpt err:", err)
-	}
-	o, err := sc.GetObjectOutPut(TEST_BUCKET, TEST_KEY)
->>>>>>> c7243a58
 	if err != nil {
 		t.Fatal("GetObjectOutPut err:", err)
 	}
@@ -879,11 +854,7 @@
 		t.Fatal("o.ContentType != originContentType ", *o.ContentType, originContentType)
 	}
 
-<<<<<<< HEAD
 	o, err = sc.GetObjectOutPutWithOpt(TestBucket, TestKey, WithResponseContentType(newContentType))
-=======
-	o, err = sc.GetObjectOutPutWithOpt(TEST_BUCKET, TEST_KEY, WithResponseContentType(newContentType))
->>>>>>> c7243a58
 	if err != nil {
 		t.Fatal("GetObjectOutPutWithOpt err:", err)
 	}
@@ -893,52 +864,33 @@
 	}
 
 	// Test pre-signed
-<<<<<<< HEAD
 	url, err := sc.GetObjectPreSignedWithOpt(TestBucket, TestKey, 24*time.Hour, WithResponseContentType(newContentType))
-=======
-	url, err := sc.GetObjectPreSignedWithOpt(TEST_BUCKET, TEST_KEY, 24*time.Hour, WithResponseContentType(newContentType))
->>>>>>> c7243a58
 	res, err := http.Get(url)
 	if err != nil {
 		t.Fatal("Get public-read object err:", err)
 	}
 	content, _ := ioutil.ReadAll(res.Body)
 	t.Log(string(content))
-<<<<<<< HEAD
 	defer res.Body.Close()
-=======
-	res.Body.Close()
->>>>>>> c7243a58
 	if res.Header.Get("Content-Type") != newContentType {
 		t.Fatal("override header cannot be used with an unsigned (anonymous) request.", res.Header.Get("Content-Type"))
 	}
 
-<<<<<<< HEAD
 	url, err = sc.GetObjectPreSignedWithOpt(TestBucket, TestKey, 24*time.Hour, WithResponseContentType(newContentType))
-=======
->>>>>>> c7243a58
 	res, err = http.Get(url + "&X-Oss-Referer=cdn")
 	if err != nil {
 		t.Fatal("Get public-read object err:", err)
 	}
 	content, _ = ioutil.ReadAll(res.Body)
 	t.Log(string(content))
-<<<<<<< HEAD
 	defer res.Body.Close()
-=======
-	res.Body.Close()
->>>>>>> c7243a58
 	if res.Header.Get("Content-Type") != newContentType {
 		t.Fatal("override header cannot be used with an unsigned (anonymous) request.", res.Header.Get("Content-Type"))
 	}
 
 	// You must sign the request, either using an Authorization header or a presigned URL,
 	//when using these parameters. They cannot be used with an unsigned (anonymous) request.
-<<<<<<< HEAD
 	err = sc.PutObjectAcl(TestBucket, TestKey, ObjectCannedACLPublicRead)
-=======
-	err = sc.PutObjectAcl(TEST_BUCKET, TEST_KEY, ObjectCannedACLPublicRead)
->>>>>>> c7243a58
 	if err != nil {
 		t.Fatal("PutObjectAcl err:", err)
 	}
