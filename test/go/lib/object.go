--- conflicted
+++ resolved
@@ -74,7 +74,6 @@
 	return s3client.Client.PutObject(params)
 }
 
-<<<<<<< HEAD
 func (s3client *S3Client) PutObjectWithEncryption(bucketName, key, value string) (err error) {
 	params := &s3.PutObjectInput{
 		Bucket:               aws.String(bucketName),
@@ -88,8 +87,6 @@
 	return
 }
 
-=======
->>>>>>> c7243a58
 func (s3client *S3Client) PutObjectPreSignedWithSpecifiedBody(bucketName, key, value string, expire time.Duration) (url string, err error) {
 	params := &s3.PutObjectInput{
 		Bucket: aws.String(bucketName),
@@ -366,17 +363,10 @@
 	}
 	if resp.StatusCode >= 300 {
 		type responseError struct {
-<<<<<<< HEAD
 			XMLName   xml.Name `xml:"Error"`
 			Code      string   `xml:"Code"`
 			Message   string   `xml:"Message"`
 			RequestId string   `xml:"RequestId"`
-=======
-			XMLName    xml.Name `xml:"Error"`
-			Code       string   `xml:"Code"`
-			Message    string   `xml:"Message"`
-			RequestId  string   `xml:"RequestId"`
->>>>>>> c7243a58
 		}
 		bodyBytes, err := ioutil.ReadAll(resp.Body)
 		if err != nil {
@@ -389,10 +379,7 @@
 		}
 		return errors.New(fmt.Sprintf("post object for url %s returns %d, (%s): %s, requestID: %s", pbi.Url, resp.StatusCode,
 			respErr.Code, respErr.Message, respErr.RequestId))
-<<<<<<< HEAD
-
-=======
->>>>>>> c7243a58
+
 	}
 
 	return nil
