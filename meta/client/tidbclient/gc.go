package tidbclient

import (
	"database/sql"
	. "database/sql/driver"
	"math"
	"time"

	. "github.com/journeymidnight/yig/meta/types"
)

//gc
func (t *TidbClient) PutObjectToGarbageCollection(object *Object, tx Tx) (err error) {
	if tx == nil {
		tx, err = t.Client.Begin()
		if err != nil {
			return err
		}
		defer func() {
			if err == nil {
				err = tx.(*sql.Tx).Commit()
			}
			if err != nil {
				tx.(*sql.Tx).Rollback()
			}
		}()
	}

	o := GetGcInfoFromObject(object)
	var hasPart bool
	if len(o.Parts) > 0 {
		hasPart = true
	}
	mtime := o.MTime.Format(TIME_LAYOUT_TIDB)
	sqltext := "insert ignore into gc(bucketname,objectname,version,location,pool,objectid,status,mtime,part,triedtimes) values(?,?,?,?,?,?,?,?,?,?);"
	_, err = tx.(*sql.Tx).Exec(sqltext, o.BucketName, o.ObjectName, object.VersionId, o.Location, o.Pool, o.ObjectId, o.Status, mtime, hasPart, o.TriedTimes)
	if err != nil {
		return err
	}
	version := math.MaxUint64 - uint64(object.LastModifiedTime.UnixNano())
	for _, p := range object.Parts {
		psql, args := p.GetCreateGcSql(o.BucketName, o.ObjectName, version)
		_, err = tx.(*sql.Tx).Exec(psql, args...)
		if err != nil {
			return err
		}
	}

	return nil
}

<<<<<<< HEAD
func (t *TidbClient) PutFreezerToGarbageCollection(object *Freezer, tx Tx) (err error) {
=======
func (t *TidbClient) PutFreezerToGarbageCollection(object *Freezer, tx DB) (err error) {
>>>>>>> 55851242
	if tx == nil {
		tx, err = t.Client.Begin()
		if err != nil {
			return err
		}
		defer func() {
			if err == nil {
				err = tx.(*sql.Tx).Commit()
			}
			if err != nil {
				tx.(*sql.Tx).Rollback()
			}
		}()
	}
<<<<<<< HEAD
	txn := tx.(*sql.Tx)
=======
>>>>>>> 55851242
	o := GarbageCollectionFromFreeze(object)
	var hasPart bool
	if len(o.Parts) > 0 {
		hasPart = true
	}
	mtime := o.MTime.Format(TIME_LAYOUT_TIDB)
	version := math.MaxUint64 - uint64(object.LastModifiedTime.UnixNano())
	sqltext := "insert ignore into gc(bucketname,objectname,version,location,pool,objectid,status,mtime,part,triedtimes) values(?,?,?,?,?,?,?,?,?,?);"
<<<<<<< HEAD
	_, err = txn.Exec(sqltext, o.BucketName, o.ObjectName, version, o.Location, o.Pool, o.ObjectId, o.Status, mtime, hasPart, o.TriedTimes)
=======
	_, err = tx.Exec(sqltext, o.BucketName, o.ObjectName, version, o.Location, o.Pool, o.ObjectId, o.Status, mtime, hasPart, o.TriedTimes)
>>>>>>> 55851242
	if err != nil {
		return err
	}
	for _, p := range object.Parts {
		psql, args := p.GetCreateGcSql(o.BucketName, o.ObjectName, version)
<<<<<<< HEAD
		_, err = txn.Exec(psql, args...)
=======
		_, err = tx.Exec(psql, args...)
>>>>>>> 55851242
		if err != nil {
			return err
		}
	}
	return
}

<<<<<<< HEAD
func (t *TidbClient) ScanGarbageCollection(limit int) (gcs []GarbageCollection, err error) {
=======
func (t *TidbClient) ScanGarbageCollection(limit int, startRowKey string) (gcs []GarbageCollection, err error) {
>>>>>>> 55851242
	var count int
	var sqltext string
	var rows *sql.Rows
	sqltext = "select bucketname,objectname,version from gc  order by bucketname,objectname,version limit ?;"
	rows, err = t.Client.Query(sqltext, limit)
	if err != nil {
		return
	}
	defer rows.Close()
	for rows.Next() {
		var b, o, v string
		err = rows.Scan(
			&b,
			&o,
			&v,
		)
		var gc GarbageCollection = GarbageCollection{}
		gc, err = t.GetGarbageCollection(b, o, v)
		if err != nil {
			return
		}
		gcs = append(gcs, gc)
		count += 1
		if count >= limit {
			break
		}
	}
	return
}

func (t *TidbClient) RemoveGarbageCollection(garbage GarbageCollection) (err error) {
	var tx *sql.Tx
	tx, err = t.Client.Begin()
	if err != nil {
		return err
	}
	defer func() {
		if err == nil {
			err = tx.Commit()
		}
		if err != nil {
			tx.Rollback()
		}
	}()

	sqltext := "delete from gc where bucketname=? and objectname=? and version=?;"
	_, err = tx.Exec(sqltext, garbage.BucketName, garbage.ObjectName, garbage.VersionId)
	if err != nil {
		return err
	}
	if len(garbage.Parts) > 0 {
		sqltext := "delete from gcpart where bucketname=? and objectname=? and version=?;"
		_, err := tx.Exec(sqltext, garbage.BucketName, garbage.ObjectName, garbage.VersionId)
		if err != nil {
			return err
		}
	}
	return nil
}

//util func
func (t *TidbClient) GetGarbageCollection(bucketName, objectName, version string) (gc GarbageCollection, err error) {
	sqltext := "select bucketname,objectname,version,location,pool,objectid,status,mtime,part,triedtimes from gc where bucketname=? and objectname=? and version=?;"
	var hasPart bool
	var mtime string
	var v string
	err = t.Client.QueryRow(sqltext, bucketName, objectName, version).Scan(
		&gc.BucketName,
		&gc.ObjectName,
		&v,
		&gc.Location,
		&gc.Pool,
		&gc.ObjectId,
		&gc.Status,
		&mtime,
		&hasPart,
		&gc.TriedTimes,
	)
	gc.MTime, err = time.Parse(TIME_LAYOUT_TIDB, mtime)
	if err != nil {
		return
	}
	if hasPart {
		var p map[int]*Part
		p, err = getGcParts(bucketName, objectName, version, t.Client)
		if err != nil {
			return
		}
		gc.Parts = p
	}
	return
}

func getGcParts(bucketname, objectname, version string, cli *sql.DB) (parts map[int]*Part, err error) {
	parts = make(map[int]*Part)
	sqltext := "select partnumber,size,objectid,offset,etag,lastmodified,initializationvector from gcpart where bucketname=? and objectname=? and version=?;"
	rows, err := cli.Query(sqltext, bucketname, objectname, version)
	if err != nil {
		return
	}
	defer rows.Close()
	for rows.Next() {
		var p *Part = &Part{}
		err = rows.Scan(
			&p.PartNumber,
			&p.Size,
			&p.ObjectId,
			&p.Offset,
			&p.Etag,
			&p.LastModified,
			&p.InitializationVector,
		)
		parts[p.PartNumber] = p
	}
	return
}

func GarbageCollectionFromObject(o *Object) (gc GarbageCollection) {
	gc.BucketName = o.BucketName
	gc.ObjectName = o.Name
	gc.Location = o.Location
	gc.Pool = o.Pool
	gc.ObjectId = o.ObjectId
	gc.Status = "Pending"
	gc.MTime = time.Now().UTC()
	gc.Parts = o.Parts
	gc.TriedTimes = 0
	return
}

func GarbageCollectionFromFreeze(f *Freezer) (gc GarbageCollection) {
	gc.BucketName = f.BucketName
	gc.ObjectName = f.Name
	gc.Location = f.Location
	gc.Pool = f.Pool
	gc.ObjectId = f.ObjectId
	gc.Status = "Pending"
	gc.MTime = time.Now().UTC()
	gc.Parts = f.Parts
	gc.TriedTimes = 0
	return
}<|MERGE_RESOLUTION|>--- conflicted
+++ resolved
@@ -49,11 +49,7 @@
 	return nil
 }
 
-<<<<<<< HEAD
 func (t *TidbClient) PutFreezerToGarbageCollection(object *Freezer, tx Tx) (err error) {
-=======
-func (t *TidbClient) PutFreezerToGarbageCollection(object *Freezer, tx DB) (err error) {
->>>>>>> 55851242
 	if tx == nil {
 		tx, err = t.Client.Begin()
 		if err != nil {
@@ -68,10 +64,7 @@
 			}
 		}()
 	}
-<<<<<<< HEAD
 	txn := tx.(*sql.Tx)
-=======
->>>>>>> 55851242
 	o := GarbageCollectionFromFreeze(object)
 	var hasPart bool
 	if len(o.Parts) > 0 {
@@ -80,33 +73,22 @@
 	mtime := o.MTime.Format(TIME_LAYOUT_TIDB)
 	version := math.MaxUint64 - uint64(object.LastModifiedTime.UnixNano())
 	sqltext := "insert ignore into gc(bucketname,objectname,version,location,pool,objectid,status,mtime,part,triedtimes) values(?,?,?,?,?,?,?,?,?,?);"
-<<<<<<< HEAD
 	_, err = txn.Exec(sqltext, o.BucketName, o.ObjectName, version, o.Location, o.Pool, o.ObjectId, o.Status, mtime, hasPart, o.TriedTimes)
-=======
-	_, err = tx.Exec(sqltext, o.BucketName, o.ObjectName, version, o.Location, o.Pool, o.ObjectId, o.Status, mtime, hasPart, o.TriedTimes)
->>>>>>> 55851242
+
 	if err != nil {
 		return err
 	}
 	for _, p := range object.Parts {
 		psql, args := p.GetCreateGcSql(o.BucketName, o.ObjectName, version)
-<<<<<<< HEAD
 		_, err = txn.Exec(psql, args...)
-=======
-		_, err = tx.Exec(psql, args...)
->>>>>>> 55851242
-		if err != nil {
-			return err
-		}
-	}
-	return
-}
-
-<<<<<<< HEAD
+		if err != nil {
+			return err
+		}
+	}
+	return
+}
+
 func (t *TidbClient) ScanGarbageCollection(limit int) (gcs []GarbageCollection, err error) {
-=======
-func (t *TidbClient) ScanGarbageCollection(limit int, startRowKey string) (gcs []GarbageCollection, err error) {
->>>>>>> 55851242
 	var count int
 	var sqltext string
 	var rows *sql.Rows
