--- conflicted
+++ resolved
@@ -267,11 +267,7 @@
 				return
 			}
 			//prepare next marker
-<<<<<<< HEAD
-			lastmarker := marker
-=======
 			lastMarker = marker
->>>>>>> 65faeb4d
 			marker = name
 			//filte row
 			//filte by prefix
@@ -291,11 +287,7 @@
 				n := strings.Index(subStr, delimiter)
 				if n != -1 {
 					prefixKey := prefix + subStr[0:(n+1)]
-<<<<<<< HEAD
-					if lastmarker == prefixKey {
-=======
 					if lastMarker == prefixKey {
->>>>>>> 65faeb4d
 						// skip this delimiter
 						marker = prefixKey + MaxKeySuffix
 						break
