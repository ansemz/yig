--- conflicted
+++ resolved
@@ -289,9 +289,6 @@
 	return nil
 }
 
-<<<<<<< HEAD
-func (t *TidbClient) DeleteObject(object *Object, tx Tx) (err error) {
-=======
 func (t *TidbClient) UpdateFreezerObject(object *Object, tx DB) (err error) {
 	if tx == nil {
 		tx, err = t.Client.Begin()
@@ -330,8 +327,7 @@
 	return nil
 }
 
-func (t *TidbClient) DeleteObject(object *Object, tx DB) (err error) {
->>>>>>> 55851242
+func (t *TidbClient) DeleteObject(object *Object, tx Tx) (err error) {
 	if tx == nil {
 		tx, err = t.Client.Begin()
 		if err != nil {
