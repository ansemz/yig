--- conflicted
+++ resolved
@@ -115,11 +115,7 @@
 func (t *TidbClient) PutObjectPart(multipart *Multipart, part *Part) (deltaSize int64, err error) {
 	tx, err := t.Client.Begin()
 	if err != nil {
-<<<<<<< HEAD
-		return 0, err
-=======
-		return NewError(InTidbFatalError, "PutObjectPart transaction starts err", err)
->>>>>>> c7243a58
+		return 0, NewError(InTidbFatalError, "PutObjectPart transaction starts err", err)
 	}
 	defer func() {
 		if err == nil {
@@ -132,11 +128,7 @@
 	uploadtime := math.MaxUint64 - multipart.InitialTime
 	lastt, err := time.Parse(CREATE_TIME_LAYOUT, part.LastModified)
 	if err != nil {
-<<<<<<< HEAD
-		return 0, err
-=======
-		return NewError(InTidbFatalError, "PutObjectPart parse time err", err)
->>>>>>> c7243a58
+		return 0, NewError(InTidbFatalError, "PutObjectPart parse time err", err)
 	}
 	lastModified := lastt.Format(TIME_LAYOUT_TIDB)
 	sqltext := "insert into multipartpart(partnumber,size,objectid,offset,etag,lastmodified,initializationvector,bucketname,objectname,uploadtime) " +
@@ -150,17 +142,9 @@
 	deltaSize = part.Size - removedSize
 	err = t.UpdateUsage(multipart.BucketName, deltaSize, tx)
 	if err != nil {
-		return NewError(InTidbFatalError, "PutObjectPart update usage err", err)
-	}
-<<<<<<< HEAD
-	return deltaSize, nil
-=======
-	_, err = tx.Exec(sqltext, part.PartNumber, part.Size, part.ObjectId, part.Offset, part.Etag, lastModified, part.InitializationVector, multipart.BucketName, multipart.ObjectName, uploadtime)
-	if err != nil {
-		return NewError(InTidbFatalError, "PutObjectPart transaction executes err", err)
-	}
-	return nil
->>>>>>> c7243a58
+		return 0,NewError(InTidbFatalError, "PutObjectPart transaction executes err", err)
+	}
+	return deltaSize,nil
 }
 
 func (t *TidbClient) DeleteMultipart(multipart *Multipart, tx Tx) (err error) {
