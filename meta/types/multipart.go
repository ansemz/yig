package types

import (
	"encoding/binary"
	"errors"
	"math"
	"strconv"

	"github.com/journeymidnight/yig/api/datatype"
	. "github.com/journeymidnight/yig/error"
<<<<<<< HEAD
	. "github.com/journeymidnight/yig/meta/common"
=======
	"github.com/journeymidnight/yig/helper"
	"github.com/journeymidnight/yig/meta/common"
>>>>>>> c7243a58
)

type Part struct {
	PartNumber int
	Size       int64
	ObjectId   string

	// offset of this part in whole object, calculated when moving parts from
	// `multiparts` table to `objects` table
	Offset               int64
	Etag                 string
	LastModified         string // time string of format "2006-01-02T15:04:05.000Z"
	InitializationVector []byte
}

type MultipartMetadata struct {
	InitiatorId   string
	OwnerId       string
	ContentType   string
	Location      string
	Pool          string
	Acl           datatype.Acl
	SseRequest    datatype.SseRequest
	EncryptionKey []byte
	CipherKey     []byte
	Attrs         map[string]string
	StorageClass  StorageClass
}

type Multipart struct {
	BucketName  string
	ObjectName  string
	InitialTime uint64
	UploadId    string // upload id cache
	Metadata    MultipartMetadata
	Parts       map[int]*Part
}

func (m *Multipart) GenUploadId() error {
	if m.UploadId != "" {
		return nil
	}
	if m.InitialTime == 0 {
		return errors.New("Zero value InitialTime for Multipart")
	}
	m.UploadId = getMultipartUploadId(m.InitialTime)
	return nil
}

// UploadId := hex.EncodeToString(xxtea.Encrypt(TIME_STRING, XXTEA_KEY))
func getMultipartUploadId(initialTime uint64) string {
	timeData := strconv.FormatUint(initialTime, 10)
	return Encrypt(timeData)
}

func GetInitialTimeFromUploadId(uploadId string) (uint64, error) {
	timeStr, err := Decrypt(uploadId)
	if err != nil {
		return 0, ErrNoSuchUpload
	}
	initialTime, err := strconv.ParseUint(timeStr, 10, 64)
	if err != nil {
		return 0, ErrNoSuchUpload
	}
	return initialTime, nil
}

func GetMultipartUploadIdByDbTime(uploadtime uint64) string {
	initialTime := math.MaxUint64 - uploadtime
	return getMultipartUploadId(initialTime)
}

func EncodeUint64(i uint64) []byte {
	var bin [8]byte
	binary.BigEndian.PutUint64(bin[:], i)
	return bin[:]
}

func DecodeUint64(bin []byte) uint64 {
	return binary.BigEndian.Uint64(bin)
}

func (p *Part) GetCreateSql(bucketname, objectname, version string) (string, []interface{}) {
	sql := "insert into objectpart(partnumber,size,objectid,offset,etag,lastmodified,initializationvector,bucketname,objectname,version) " +
		"values(?,?,?,?,?,?,?,?,?,?)"
	args := []interface{}{p.PartNumber, p.Size, p.ObjectId, p.Offset, p.Etag, p.LastModified, p.InitializationVector, bucketname, objectname, version}
	return sql, args
}

func (p *Part) GetCreateFreezerSql(bucketname, objectname, version string) (string, []interface{}) {
	sql := "insert into restoreobjectpart(partnumber,size,objectid,offset,etag,lastmodified,initializationvector,bucketname,objectname,version) " +
		"values(?,?,?,?,?,?,?,?,?,?)"
	args := []interface{}{p.PartNumber, p.Size, p.ObjectId, p.Offset, p.Etag, p.LastModified, p.InitializationVector, bucketname, objectname, version}
	return sql, args
}

func (p *Part) GetCreateGcSql(bucketname, objectname string, version uint64) (string, []interface{}) {
	sql := "insert into gcpart(partnumber,size,objectid,offset,etag,lastmodified,initializationvector,bucketname,objectname,version) " +
		"values(?,?,?,?,?,?,?,?,?,?)"
	args := []interface{}{p.PartNumber, p.Size, p.ObjectId, p.Offset, p.Etag, p.LastModified, p.InitializationVector, bucketname, objectname, version}
	return sql, args
}

func (o *Object) GetUpdateObjectPartNameSql(sourceObject string) (string, []interface{}) {
	partVersion := math.MaxUint64 - o.CreateTime
	sql := "update objectpart set objectname=? where bucketname=? and objectname=? and version=?"
	args := []interface{}{o.Name, o.BucketName, sourceObject, partVersion}
	return sql, args
}<|MERGE_RESOLUTION|>--- conflicted
+++ resolved
@@ -2,18 +2,12 @@
 
 import (
 	"encoding/binary"
-	"errors"
 	"math"
 	"strconv"
 
 	"github.com/journeymidnight/yig/api/datatype"
 	. "github.com/journeymidnight/yig/error"
-<<<<<<< HEAD
 	. "github.com/journeymidnight/yig/meta/common"
-=======
-	"github.com/journeymidnight/yig/helper"
-	"github.com/journeymidnight/yig/meta/common"
->>>>>>> c7243a58
 )
 
 type Part struct {
@@ -57,7 +51,7 @@
 		return nil
 	}
 	if m.InitialTime == 0 {
-		return errors.New("Zero value InitialTime for Multipart")
+		return NewError(InMetaFatalError, "Zero value InitialTime for Multipart", nil)
 	}
 	m.UploadId = getMultipartUploadId(m.InitialTime)
 	return nil
@@ -103,13 +97,6 @@
 	return sql, args
 }
 
-func (p *Part) GetCreateFreezerSql(bucketname, objectname, version string) (string, []interface{}) {
-	sql := "insert into restoreobjectpart(partnumber,size,objectid,offset,etag,lastmodified,initializationvector,bucketname,objectname,version) " +
-		"values(?,?,?,?,?,?,?,?,?,?)"
-	args := []interface{}{p.PartNumber, p.Size, p.ObjectId, p.Offset, p.Etag, p.LastModified, p.InitializationVector, bucketname, objectname, version}
-	return sql, args
-}
-
 func (p *Part) GetCreateGcSql(bucketname, objectname string, version uint64) (string, []interface{}) {
 	sql := "insert into gcpart(partnumber,size,objectid,offset,etag,lastmodified,initializationvector,bucketname,objectname,version) " +
 		"values(?,?,?,?,?,?,?,?,?,?)"
