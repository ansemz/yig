--- conflicted
+++ resolved
@@ -1,13 +1,11 @@
 package api
 
 import (
-<<<<<<< HEAD
-	"github.com/journeymidnight/yig/api/datatype/policy"
 	"io"
-=======
->>>>>>> c7243a58
 	"net/http"
 
+	. "github.com/journeymidnight/yig/api/datatype/lifecycle"
+	"github.com/journeymidnight/yig/api/datatype/policy"
 	. "github.com/journeymidnight/yig/context"
 	. "github.com/journeymidnight/yig/error"
 	"github.com/journeymidnight/yig/iam/common"
@@ -17,11 +15,9 @@
 	SetOperationName(w, OpPutBucketLifeCycle)
 	reqCtx := GetRequestContext(r)
 	logger := reqCtx.Logger
-	lifecycle := reqCtx.Lifecycle
 
 	var credential common.Credential
 	var err error
-<<<<<<< HEAD
 	if credential, err = checkRequestAuth(r, policy.PutBucketPolicyAction); err != nil {
 		WriteErrorResponse(w, r, err)
 		return
@@ -29,14 +25,9 @@
 
 	lifecycle, err := ParseLifecycleConfig(io.LimitReader(r.Body, r.ContentLength))
 	if err != nil {
-		logger.Error("Unable to parse lifecycle body:", err)
-		WriteErrorResponse(w, r, err)
-=======
-	if credential, err = signature.IsReqAuthenticated(r); err != nil {
 		e, logLevel := ParseError(err)
 		logger.Log(logLevel, "PutBucketLifeCycleHandler signature authenticate err:", err)
 		WriteErrorResponse(w, r, e)
->>>>>>> c7243a58
 		return
 	}
 
@@ -59,33 +50,17 @@
 
 	var credential common.Credential
 	var err error
-<<<<<<< HEAD
 	if credential, err = checkRequestAuth(r, policy.GetBucketPolicyAction); err != nil {
-		WriteErrorResponse(w, r, err)
-=======
-	switch signature.GetRequestAuthType(r, reqCtx.Brand) {
-	case signature.AuthTypeAnonymous:
-		break
-	case signature.AuthTypePresignedV4, signature.AuthTypeSignedV4,
-		signature.AuthTypePresignedV2, signature.AuthTypeSignedV2:
-		if credential, err = signature.IsReqAuthenticated(r); err != nil {
-			e, logLevel := ParseError(err)
-			logger.Log(logLevel, "GetBucketLifeCycleHandler signature authenticate err:", err)
-			WriteErrorResponse(w, r, e)
-			return
-		}
-	default:
-		// For all unknown auth types return error.
-		WriteErrorResponse(w, r, ErrAccessDenied)
->>>>>>> c7243a58
+		e, logLevel := ParseError(err)
+		logger.Log(logLevel, "GetBucketLifeCycleHandler checkRequestAuth err:", err)
+		WriteErrorResponse(w, r, e)
 		return
 	}
 
 	lifecycle, err := api.ObjectAPI.GetBucketLifecycle(reqCtx, credential)
 	if err != nil {
 		e, logLevel := ParseError(err)
-		logger.Log(logLevel, "Failed to get bucket lifecycle for bucket", reqCtx.BucketName,
-			"error:", err)
+		logger.Log(logLevel, "Failed to get bucket lifecycle for bucket", reqCtx.BucketName, "error:", err)
 		WriteErrorResponse(w, r, e)
 		return
 	}
@@ -116,15 +91,10 @@
 
 	var credential common.Credential
 	var err error
-<<<<<<< HEAD
 	if credential, err = checkRequestAuth(r, policy.DeleteBucketPolicyAction); err != nil {
-		WriteErrorResponse(w, r, err)
-=======
-	if credential, err = signature.IsReqAuthenticated(r); err != nil {
 		e, logLevel := ParseError(err)
-		logger.Log(logLevel, "DelBucketLifeCycleHandler signature authenticate err:", err)
+		logger.Log(logLevel, "DelBucketLifeCycleHandler checkRequestAuth err:", err)
 		WriteErrorResponse(w, r, e)
->>>>>>> c7243a58
 		return
 	}
 
