--- conflicted
+++ resolved
@@ -42,19 +42,6 @@
 	return base64.StdEncoding.DecodeString(strings.TrimSpace(md5))
 }
 
-<<<<<<< HEAD
-/// http://docs.aws.amazon.com/AmazonS3/latest/dev/UploadingObjects.html
-const (
-	// maximum object size per PUT request is 5GiB
-	maxObjectSize = 1024 * 1024 * 1024 * 5
-	// minimum Part size for multipart upload is 5MB
-	minPartSize = 1024 * 1024 * 5
-	// maximum Part ID for multipart upload is 10000 (Acceptable values range from 1 to 10000 inclusive)
-	maxPartID = 10000
-)
-
-=======
->>>>>>> c7243a58
 // isMaxObjectSize - verify if max object size
 func isMaxObjectSize(size int64) bool {
 	return size > storage.MAX_PART_SIZE
