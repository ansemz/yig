/*
 * Minio Cloud Storage, (C) 2015 Minio, Inc.
 *
 * Licensed under the Apache License, Version 2.0 (the "License");
 * you may not use this file except in compliance with the License.
 * You may obtain a copy of the License at
 *
 *     http://www.apache.org/licenses/LICENSE-2.0
 *
 * Unless required by applicable law or agreed to in writing, software
 * distributed under the License is distributed on an "AS IS" BASIS,
 * WITHOUT WARRANTIES OR CONDITIONS OF ANY KIND, either express or implied.
 * See the License for the specific language governing permissions and
 * limitations under the License.
 */

package api

import (
	"bytes"
	"encoding/xml"
	"net/http"
	"strconv"

<<<<<<< HEAD
	. "github.com/journeymidnight/yig/api/datatype"
	. "github.com/journeymidnight/yig/brand"
=======
>>>>>>> 99162f68
	"github.com/journeymidnight/yig/helper"
	meta "github.com/journeymidnight/yig/meta/types"
)

// Encodes the response headers into XML format.
func EncodeResponse(response interface{}) []byte {
	var bytesBuffer bytes.Buffer
	bytesBuffer.WriteString(xml.Header)
	e := xml.NewEncoder(&bytesBuffer)
	err := e.Encode(response)
	if err != nil {
		helper.Logger.Error("Encode XML err:", err)
	}
	return bytesBuffer.Bytes()
}

// Write object header
<<<<<<< HEAD
func SetObjectHeaders(w http.ResponseWriter, object *meta.Object, contentRange *HttpRange, statusCode int, brand Brand) {
=======
func SetObjectHeaders(w http.ResponseWriter, object *meta.Object) {
>>>>>>> 99162f68
	// set object-related metadata headers
	lastModified := object.LastModifiedTime.UTC().Format(http.TimeFormat)
	w.Header().Set("Last-Modified", lastModified)

	w.Header().Set("Content-Type", object.ContentType)
	if object.Etag != "" {
		//	w.Header().Set("ETag", "\""+object.Etag+"\"")
		w.Header()["ETag"] = []string{"\"" + object.Etag + "\""}
	}

	for key, val := range object.CustomAttributes {
		w.Header().Set(key, val)
	}
	//default cache-control is no-store
	if _, ok := object.CustomAttributes["Cache-Control"]; !ok {
		w.Header().Set("Cache-Control", "no-store")
	}

	w.Header().Set(brand.GetHeaderFieldKey(XObjectType), object.ObjectTypeToString())
	w.Header().Set(brand.GetHeaderFieldKey(XStorageClass), object.StorageClass.ToString())
	w.Header().Set("Content-Length", strconv.FormatInt(object.Size, 10))
	if object.Type == meta.ObjectTypeAppendable {
		w.Header().Set(brand.GetHeaderFieldKey(XNextAppendPosition), strconv.FormatInt(object.Size, 10))
	}

	if object.VersionId != meta.NullVersion {
		w.Header()[brand.GetHeaderFieldKey(XVersionId)] = []string{object.VersionId}
	}

	if object.DeleteMarker {
<<<<<<< HEAD
		w.Header()[brand.GetHeaderFieldKey(XDeleteMarker)] = []string{"true"}
		statusCode = http.StatusNotFound
=======
		w.Header()["x-amz-delete-marker"] = []string{"true"}
>>>>>>> 99162f68
	}
}<|MERGE_RESOLUTION|>--- conflicted
+++ resolved
@@ -22,11 +22,7 @@
 	"net/http"
 	"strconv"
 
-<<<<<<< HEAD
-	. "github.com/journeymidnight/yig/api/datatype"
 	. "github.com/journeymidnight/yig/brand"
-=======
->>>>>>> 99162f68
 	"github.com/journeymidnight/yig/helper"
 	meta "github.com/journeymidnight/yig/meta/types"
 )
@@ -44,11 +40,7 @@
 }
 
 // Write object header
-<<<<<<< HEAD
-func SetObjectHeaders(w http.ResponseWriter, object *meta.Object, contentRange *HttpRange, statusCode int, brand Brand) {
-=======
-func SetObjectHeaders(w http.ResponseWriter, object *meta.Object) {
->>>>>>> 99162f68
+func SetObjectHeaders(w http.ResponseWriter, object *meta.Object, brand Brand) {
 	// set object-related metadata headers
 	lastModified := object.LastModifiedTime.UTC().Format(http.TimeFormat)
 	w.Header().Set("Last-Modified", lastModified)
@@ -79,11 +71,6 @@
 	}
 
 	if object.DeleteMarker {
-<<<<<<< HEAD
 		w.Header()[brand.GetHeaderFieldKey(XDeleteMarker)] = []string{"true"}
-		statusCode = http.StatusNotFound
-=======
-		w.Header()["x-amz-delete-marker"] = []string{"true"}
->>>>>>> 99162f68
 	}
 }