/*
 * Minio Cloud Storage, (C) 2015, 2016 Minio, Inc.
 *
 * Licensed under the Apache License, Version 2.0 (the "License");
 * you may not use this file except in compliance with the License.
 * You may obtain a copy of the License at
 *
 *     http://www.apache.org/licenses/LICENSE-2.0
 *
 * Unless required by applicable law or agreed to in writing, software
 * distributed under the License is distributed on an "AS IS" BASIS,
 * WITHOUT WARRANTIES OR CONDITIONS OF ANY KIND, either express or implied.
 * See the License for the specific language governing permissions and
 * limitations under the License.
 */

package api

import (
	"encoding/xml"
	"io"
	"io/ioutil"
	"net/http"
	"time"

	. "github.com/journeymidnight/yig/api/datatype"
<<<<<<< HEAD
	"github.com/journeymidnight/yig/api/datatype/policy"
=======
>>>>>>> c7243a58
	"github.com/journeymidnight/yig/brand"
	. "github.com/journeymidnight/yig/context"
	. "github.com/journeymidnight/yig/error"
	"github.com/journeymidnight/yig/helper"
	"github.com/journeymidnight/yig/iam/common"
<<<<<<< HEAD
	. "github.com/journeymidnight/yig/meta/common"
=======
	"github.com/journeymidnight/yig/signature"
>>>>>>> c7243a58
)

// GetBucketLocationHandler - GET Bucket location.
// -------------------------
// This operation returns bucket location.
func (api ObjectAPIHandlers) GetBucketLocationHandler(w http.ResponseWriter, r *http.Request) {
	SetOperationName(w, OpGetBucketLocation)
	reqCtx := GetRequestContext(r)
	logger := reqCtx.Logger

	var credential common.Credential
	var err error
<<<<<<< HEAD
	if credential, err = checkRequestAuth(r, policy.GetBucketLocationAction); err != nil {
		WriteErrorResponse(w, r, err)
		return
=======
	switch signature.GetRequestAuthType(r, reqCtx.Brand) {
	default:
		// For all unknown auth types return error.
		WriteErrorResponse(w, r, ErrAccessDenied)
		return
	case signature.AuthTypeAnonymous:
		break
	case signature.AuthTypeSignedV4, signature.AuthTypePresignedV4,
		signature.AuthTypePresignedV2, signature.AuthTypeSignedV2:
		if credential, err = signature.IsReqAuthenticated(r); err != nil {
			e, logLevel := ParseError(err)
			logger.Log(logLevel, "GetBucketLocationHandler signature authenticate err:", err)
			WriteErrorResponse(w, r, e)
			return
		}
>>>>>>> c7243a58
	}

	if _, err = api.ObjectAPI.GetBucketInfo(reqCtx, credential); err != nil {
		logger.Warn("Unable to fetch bucket info:", err)
		WriteErrorResponse(w, r, err)
		return
	}

	// Generate response.
	encodedSuccessResponse := EncodeResponse(LocationResponse{
		Location: helper.CONFIG.Region,
	})

	WriteSuccessResponse(w, r, encodedSuccessResponse)
}

// ListMultipartUploadsHandler - GET Bucket (List Multipart uploads)
// -------------------------
// This operation lists in-progress multipart uploads. An in-progress
// multipart upload is a multipart upload that has been initiated,
// using the Initiate Multipart Upload request, but has not yet been
// completed or aborted. This operation returns at most 1,000 multipart
// uploads in the response.
//
func (api ObjectAPIHandlers) ListMultipartUploadsHandler(w http.ResponseWriter, r *http.Request) {
	SetOperationName(w, OpListMultipartUploads)
	reqCtx := GetRequestContext(r)
	logger := reqCtx.Logger

	var credential common.Credential
	var err error
<<<<<<< HEAD
	if credential, err = checkRequestAuth(r, policy.ListBucketMultipartUploadsAction); err != nil {
		WriteErrorResponse(w, r, err)
		return
=======
	switch signature.GetRequestAuthType(r, reqCtx.Brand) {
	default:
		// For all unknown auth types return error.
		WriteErrorResponse(w, r, ErrAccessDenied)
		return
	case signature.AuthTypeAnonymous:
		break
	case signature.AuthTypePresignedV4, signature.AuthTypeSignedV4,
		signature.AuthTypePresignedV2, signature.AuthTypeSignedV2:
		if credential, err = signature.IsReqAuthenticated(r); err != nil {
			e, logLevel := ParseError(err)
			logger.Log(logLevel, "ListMultipartUploadsHandler signature authenticate err:", err)
			WriteErrorResponse(w, r, e)
			return
		}
>>>>>>> c7243a58
	}

	request, err := parseListUploadsQuery(r.URL.Query())
	if err != nil {
		e, logLevel := ParseError(err)
		logger.Log(logLevel, "ListMultipartUploadsHandler parseListUploadsQuery err:", err)
		WriteErrorResponse(w, r, e)
		return
	}

	listMultipartsResponse, err := api.ObjectAPI.ListMultipartUploads(reqCtx, credential, request)
	if err != nil {
		e, logLevel := ParseError(err)
		logger.Log(logLevel, "Unable to list multipart uploads:", err)
		WriteErrorResponse(w, r, e)
		return
	}
	encodedSuccessResponse := EncodeResponse(listMultipartsResponse)

	// write success response.
	WriteSuccessResponse(w, r, encodedSuccessResponse)
}

// ListObjectsHandler - GET Bucket (List Objects)
// -- -----------------------
// This implementation of the GET operation returns some or all (up to 1000)
// of the objects in a bucket. You can use the request parameters as selection
// criteria to return a subset of the objects in a bucket.
//
func (api ObjectAPIHandlers) ListObjectsHandler(w http.ResponseWriter, r *http.Request) {
	SetOperationName(w, OpListObjects)
	reqCtx := GetRequestContext(r)
	logger := reqCtx.Logger

	var credential common.Credential
	var err error

	if api.HandledByWebsite(w, r) {
		return
	}

	if credential, err = checkRequestAuth(r, policy.ListBucketAction); err != nil {
		WriteErrorResponse(w, r, err)
		return
<<<<<<< HEAD
=======
	case signature.AuthTypeAnonymous:
		break
	case signature.AuthTypeSignedV4, signature.AuthTypePresignedV4,
		signature.AuthTypeSignedV2, signature.AuthTypePresignedV2:
		if credential, err = signature.IsReqAuthenticated(r); err != nil {
			e, logLevel := ParseError(err)
			logger.Log(logLevel, "ListObjectsHandler signature authenticate err:", err)
			WriteErrorResponse(w, r, e)
			return
		}
>>>>>>> c7243a58
	}

	request, err := parseListObjectsQuery(r.URL.Query())
	if err != nil {
		e, logLevel := ParseError(err)
		logger.Log(logLevel, "ListObjectsHandler parseListObjectsQuery err:", err)
		WriteErrorResponse(w, r, e)
		return
	}

	listObjectsInfo, err := api.ObjectAPI.ListObjects(reqCtx, credential, request)
	if err != nil {
		e, logLevel := ParseError(err)
		logger.Log(logLevel, "Unable to list objects:", err)
		WriteErrorResponse(w, r, e)
		return
	}

	response := GenerateListObjectsResponse(reqCtx.BucketName, request, listObjectsInfo)
	encodedSuccessResponse := EncodeResponse(response)

	// Write success response.
	WriteSuccessResponse(w, r, encodedSuccessResponse)
	return
}

func (api ObjectAPIHandlers) ListVersionedObjectsHandler(w http.ResponseWriter, r *http.Request) {
	SetOperationName(w, OpListVersionedObjects)
	reqCtx := GetRequestContext(r)
	logger := reqCtx.Logger

	var credential common.Credential
	var err error
<<<<<<< HEAD
	if credential, err = checkRequestAuth(r, policy.ListBucketAction); err != nil {
		WriteErrorResponse(w, r, err)
		return
=======
	switch signature.GetRequestAuthType(r, reqCtx.Brand) {
	default:
		// For all unknown auth types return error.
		WriteErrorResponse(w, r, ErrAccessDenied)
		return
	case signature.AuthTypeAnonymous:
		break
	case signature.AuthTypeSignedV4, signature.AuthTypePresignedV4,
		signature.AuthTypeSignedV2, signature.AuthTypePresignedV2:
		if credential, err = signature.IsReqAuthenticated(r); err != nil {
			e, logLevel := ParseError(err)
			logger.Log(logLevel, "ListVersionedObjectsHandler signature authenticate err:", err)
			WriteErrorResponse(w, r, e)
			return
		}
>>>>>>> c7243a58
	}

	request, err := parseListObjectsQuery(r.URL.Query())
	if err != nil {
		e, logLevel := ParseError(err)
		logger.Log(logLevel, "ListVersionedObjectsHandler parseListObjectsQuery err:", err)
		WriteErrorResponse(w, r, e)
		return
	}
	request.Versioned = true

	listObjectsInfo, err := api.ObjectAPI.ListVersionedObjects(reqCtx, credential, request)
	if err != nil {
		e, logLevel := ParseError(err)
		logger.Log(logLevel, "Unable to list objects:", err)
		WriteErrorResponse(w, r, e)
		return
	}

	response := GenerateVersionedListObjectResponse(reqCtx.BucketName, request, listObjectsInfo)
	encodedSuccessResponse := EncodeResponse(response)

	// Write success response.
	WriteSuccessResponse(w, r, encodedSuccessResponse)
	return
}

// ListBucketsHandler - GET Service
// -----------
// This implementation of the GET operation returns a list of all buckets
// owned by the authenticated sender of the request.
func (api ObjectAPIHandlers) ListBucketsHandler(w http.ResponseWriter, r *http.Request) {
<<<<<<< HEAD
	SetOperationName(w, OpListBuckets)
=======
>>>>>>> c7243a58
	logger := GetContextLogger(r)
	// List buckets does not support bucket policies.
	var credential common.Credential
	var err error
<<<<<<< HEAD
	if credential, err = checkRequestAuth(r, policy.ListAllMyBucketsAction); err != nil {
		WriteErrorResponse(w, r, err)
=======
	if credential, err = signature.IsReqAuthenticated(r); err != nil {
		e, logLevel := ParseError(err)
		logger.Log(logLevel, "ListBucketsHandler signature authenticate err:", err)
		WriteErrorResponse(w, r, e)
>>>>>>> c7243a58
		return
	}

	bucketsInfo, err := api.ObjectAPI.ListBuckets(credential)
	if err != nil {
		e, logLevel := ParseError(err)
		logger.Log(logLevel, "Unable to list buckets:", err)
		WriteErrorResponse(w, r, e)
		return
	}

	// generate response
	response := GenerateListBucketsResponse(bucketsInfo, credential)
	encodedSuccessResponse := EncodeResponse(response)
	SetCredential(w, &credential)
	// write response
	WriteSuccessResponse(w, r, encodedSuccessResponse)
}

// DeleteMultipleObjectsHandler - deletes multiple objects.
func (api ObjectAPIHandlers) DeleteMultipleObjectsHandler(w http.ResponseWriter, r *http.Request) {
	SetOperationName(w, OpDeleteMultipleObjects)
	reqCtx := GetRequestContext(r)
	logger := reqCtx.Logger

	var credential common.Credential
	var err error
<<<<<<< HEAD
	if credential, err = checkRequestAuth(r, policy.DeleteObjectAction); err != nil {
		WriteErrorResponse(w, r, err)
		return
=======
	switch reqCtx.AuthType {
	default:
		// For all unknown auth types return error.
		WriteErrorResponse(w, r, ErrAccessDenied)
		return
	case signature.AuthTypeAnonymous:
		break
	case signature.AuthTypePresignedV4, signature.AuthTypeSignedV4,
		signature.AuthTypePresignedV2, signature.AuthTypeSignedV2:
		if credential, err = signature.IsReqAuthenticated(r); err != nil {
			e, logLevel := ParseError(err)
			logger.Log(logLevel, "DeleteMultipleObjectsHandler signature authenticate err:", err)
			WriteErrorResponse(w, r, e)
			return
		}
>>>>>>> c7243a58
	}

	// Content-Length is required and should be non-zero
	// http://docs.aws.amazon.com/AmazonS3/latest/API/multiobjectdeleteapi.html
	contentLength := r.ContentLength
	if contentLength <= 0 {
		WriteErrorResponse(w, r, ErrMissingContentLength)
		return
	}

	// Content-Md5 is required and should be set
	// http://docs.aws.amazon.com/AmazonS3/latest/API/multiobjectdeleteapi.html
	contentMd5 := r.Header.Get("Content-Md5")
	if contentMd5 == "" {
		WriteErrorResponse(w, r, ErrMissingContentMD5)
		return
	}

	// Allocate incoming content length bytes.
	deleteXmlBytes := make([]byte, contentLength)

	// Read incoming body XML bytes.
	if n, err := io.ReadFull(r.Body, deleteXmlBytes); err != nil || int64(n) != contentLength {
		logger.Error("Unable to read HTTP body:", err)
		WriteErrorResponse(w, r, ErrIncompleteBody)
		return
	}

	// Unmarshal list of keys to be deleted.
	deleteObjects := &DeleteObjectsRequest{}
	if err := xml.Unmarshal(deleteXmlBytes, deleteObjects); err != nil {
		logger.Error("Unable to unmarshal delete objects request XML:", err)
		// FIXME? Amazon returns a 200 with error message XML
		WriteErrorResponse(w, r, ErrMalformedXML)
		return
	}
	result, err := api.ObjectAPI.DeleteObjects(reqCtx, credential, deleteObjects.Objects)
	if err != nil {
		WriteErrorResponse(w, r, err)
		return
	}

<<<<<<< HEAD
	for sc, v := range result.DeltaResult {
		SetDeltaSize(w, StorageClass(sc), v)
	}
	SetUnexpiredInfo(w, result.UnexpiredInfo)
=======
	result, err := api.ObjectAPI.DeleteObjects(reqCtx, credential, deleteObjects.Objects)
	if err != nil {
		e, logLevel := ParseError(err)
		logger.Log(logLevel, "Unable to delete objects:", err)
		WriteErrorResponse(w, r, e)
		return
	}
>>>>>>> c7243a58

	// Generate response
	response := GenerateMultiDeleteResponse(deleteObjects.Quiet, result.DeletedObjects, result.DeleteErrors)
	encodedSuccessResponse := EncodeResponse(response)

	// Write success response.
	WriteSuccessResponse(w, r, encodedSuccessResponse)
}

// PutBucketHandler - PUT Bucket
// ----------
// This implementation of the PUT operation creates a new bucket for authenticated request
func (api ObjectAPIHandlers) PutBucketHandler(w http.ResponseWriter, r *http.Request) {
	SetOperationName(w, OpPutBucket)
	reqCtx := GetRequestContext(r)
	logger := reqCtx.Logger

	bucketName := reqCtx.BucketName
	if err := CheckValidBucketName(bucketName); err != nil {
		WriteErrorResponse(w, r, ErrInvalidBucketName)
		return
	}

	var credential common.Credential
	var err error
<<<<<<< HEAD
	if credential, err = checkRequestAuth(r, policy.CreateBucketAction); err != nil {
		WriteErrorResponse(w, r, err)
=======
	if credential, err = signature.IsReqAuthenticated(r); err != nil {
		e, logLevel := ParseError(err)
		logger.Log(logLevel, "PutBucketHandler signature authenticate err:", err)
		WriteErrorResponse(w, r, e)
>>>>>>> c7243a58
		return
	}

	if len(r.Header.Get("Content-Length")) == 0 {
		logger.Info("Content Length is null")
		WriteErrorResponse(w, r, ErrInvalidHeader)
		return
	}

	acl, err := getAclFromHeader(r.Header, reqCtx.Brand)
	if err != nil {
		WriteErrorResponse(w, r, err)
		return
	}

	// TODO:the location value in the request body should match the Region in serverConfig.

	// Make bucket.
	err = api.ObjectAPI.MakeBucket(reqCtx, acl, credential)
	if err != nil {
		e, logLevel := ParseError(err)
		logger.Log(logLevel, "Unable to create bucket", bucketName, "error:", err)
		WriteErrorResponse(w, r, e)
		return
	}
	// Make sure to add Location information here only for bucket
	w.Header().Set("Location", GetLocation(r))
	SetCredential(w, &credential)
	WriteSuccessResponse(w, r, nil)
}

func (api ObjectAPIHandlers) PutBucketLoggingHandler(w http.ResponseWriter, r *http.Request) {
	SetOperationName(w, OpPutBucketLogging)
	reqCtx := GetRequestContext(r)
	logger := reqCtx.Logger

	var credential common.Credential
	var err error
<<<<<<< HEAD
	if credential, err = checkRequestAuth(r, policy.PutBucketPolicyAction); err != nil {
		WriteErrorResponse(w, r, err)
=======
	if credential, err = signature.IsReqAuthenticated(r); err != nil {
		e, logLevel := ParseError(err)
		logger.Log(logLevel, "PutBucketLoggingHandler signature authenticate err:", err)
		WriteErrorResponse(w, r, e)
>>>>>>> c7243a58
		return
	}

	var bl BucketLoggingStatus
	blBuffer, err := ioutil.ReadAll(io.LimitReader(r.Body, 4096))
	if err != nil {
		logger.Fatal("Unable to read bucket logging body:", err)
		WriteErrorResponse(w, r, ErrInternalError)
		return
	}
	err = xml.Unmarshal(blBuffer, &bl)
	if err != nil {
		logger.Error("Unable to parse bucket logging XML body:", err)
		WriteErrorResponse(w, r, ErrMalformedXML)
		return
	}
	logger.Info("Setting bucket logging:", bl)

	if bl.LoggingEnabled.TargetBucket != "" {
		bucket, err := api.ObjectAPI.GetBucket(bl.LoggingEnabled.TargetBucket)
		if err != nil {
			if err == ErrNoSuchBucket {
				WriteErrorResponse(w, r, ErrInvalidTargetBucket)
				return
			} else {
				logger.Error("Unable to get bucket :", err)
				WriteErrorResponse(w, r, ErrInternalError)
				return
			}
			//TODO: Maybe support someone else's permissions
		} else if bucket.OwnerId != reqCtx.BucketInfo.OwnerId {
			WriteErrorResponse(w, r, ErrInvalidTargetBucket)
			return
		}

		if reqCtx.BucketInfo.BucketLogging.LoggingEnabled.TargetBucket == "" || reqCtx.BucketInfo.BucketLogging.SetLog == false { // set bucket log first time
			bl.SetTime = time.Now().Format(timeLayoutStr)
			bl.SetLog = true
		} else {
			bl.SetTime = reqCtx.BucketInfo.BucketLogging.SetTime
			bl.SetLog = true
		}
	} else {
		bl.LoggingEnabled = reqCtx.BucketInfo.BucketLogging.LoggingEnabled
		bl.DeleteTime = time.Now().Format(timeLayoutStr)
		bl.SetLog = false
	}

	err = api.ObjectAPI.SetBucketLogging(reqCtx, bl, credential)
	if err != nil {
		e, logLevel := ParseError(err)
		logger.Log(logLevel, "Unable to set bucket logging for bucket:", err)
		WriteErrorResponse(w, r, e)
		return
	}

	WriteSuccessResponse(w, r, nil)
}

func (api ObjectAPIHandlers) GetBucketLoggingHandler(w http.ResponseWriter, r *http.Request) {
	SetOperationName(w, OpGetBucketLogging)
	reqCtx := GetRequestContext(r)
	logger := reqCtx.Logger
	bucketName := reqCtx.BucketName

	var credential common.Credential
	var err error
<<<<<<< HEAD
	if credential, err = checkRequestAuth(r, policy.GetBucketPolicyAction); err != nil {
		WriteErrorResponse(w, r, err)
		return
=======
	switch signature.GetRequestAuthType(r, reqCtx.Brand) {
	default:
		// For all unknown auth types return error.
		WriteErrorResponse(w, r, ErrAccessDenied)
		return
	case signature.AuthTypeAnonymous:
		break
	case signature.AuthTypePresignedV4, signature.AuthTypeSignedV4,
		signature.AuthTypePresignedV2, signature.AuthTypeSignedV2:
		if credential, err = signature.IsReqAuthenticated(r); err != nil {
			e, logLevel := ParseError(err)
			logger.Log(logLevel, "GetBucketLoggingHandler signature authenticate err:", err)
			WriteErrorResponse(w, r, e)
			return
		}
>>>>>>> c7243a58
	}

	if reqCtx.BucketInfo == nil {
		WriteErrorResponse(w, r, ErrNoSuchBucket)
		return
	}

	if credential.ExternRootId != reqCtx.BucketInfo.OwnerId {
		WriteErrorResponse(w, r, ErrBucketAccessForbidden)
		return
	}

	bl, err := api.ObjectAPI.GetBucketLogging(reqCtx, credential)
	if err != nil {
		e, logLevel := ParseError(err)
		logger.Log(logLevel, "Failed to get bucket ACL policy for bucket", bucketName, " error:", err)
		WriteErrorResponse(w, r, e)
		return
	}

	if bl.SetLog == false {
		bl.LoggingEnabled.TargetBucket = ""
		bl.LoggingEnabled.TargetPrefix = ""
	}
	blBuffer, err := xmlFormat(bl)
	if err != nil {
		e, logLevel := ParseError(err)
		logger.Log(logLevel, "Failed to marshal bucket logging XML for bucket:", bucketName, "error:", err)
		WriteErrorResponse(w, r, e)
		return
	}

	setXmlHeader(w)

	WriteSuccessResponse(w, r, blBuffer)

}

func (api ObjectAPIHandlers) PutBucketAclHandler(w http.ResponseWriter, r *http.Request) {
	SetOperationName(w, OpPutBucketAcl)
	reqCtx := GetRequestContext(r)
	logger := reqCtx.Logger

	var credential common.Credential
	var err error
<<<<<<< HEAD
	if credential, err = checkRequestAuth(r, policy.PutBucketPolicyAction); err != nil {
		WriteErrorResponse(w, r, err)
=======
	if credential, err = signature.IsReqAuthenticated(r); err != nil {
		e, logLevel := ParseError(err)
		logger.Log(logLevel, "PutBucketAclHandler signature authenticate err:", err)
		WriteErrorResponse(w, r, e)
>>>>>>> c7243a58
		return
	}

	var acl Acl
<<<<<<< HEAD
=======
	var policy AccessControlPolicy
>>>>>>> c7243a58
	if _, ok := r.Header[reqCtx.Brand.GetHeaderFieldKey(brand.XACL)]; ok {
		acl, err = getAclFromHeader(r.Header, reqCtx.Brand)
		if err != nil {
			logger.Error("Unable to read canned ACLs:", err)
			WriteErrorResponse(w, r, ErrInvalidAcl)
			return
		}
	} else {
		aclBuffer, err := ioutil.ReadAll(io.LimitReader(r.Body, 1048576))
		if err != nil {
			logger.Error("Unable to read ACL body:", err)
			WriteErrorResponse(w, r, ErrInvalidAcl)
			return
		}
		err = xml.Unmarshal(aclBuffer, &acl.Policy)
		if err != nil {
			logger.Error("Unable to parse ACLs XML body:", err, aclBuffer)
			WriteErrorResponse(w, r, ErrInternalError)
			return
		}
	}

	err = api.ObjectAPI.SetBucketAcl(reqCtx, acl, credential)
	if err != nil {
		e, logLevel := ParseError(err)
		logger.Log(logLevel, "Unable to set ACL for bucket:", err)
		WriteErrorResponse(w, r, e)
		return
	}

	WriteSuccessResponse(w, r, nil)
}

func (api ObjectAPIHandlers) GetBucketAclHandler(w http.ResponseWriter, r *http.Request) {
	SetOperationName(w, OpGetBucketAcl)
	reqCtx := GetRequestContext(r)
	logger := reqCtx.Logger
	bucketName := reqCtx.BucketName

	var credential common.Credential
	var err error
<<<<<<< HEAD
	if credential, err = checkRequestAuth(r, policy.GetBucketPolicyAction); err != nil {
		WriteErrorResponse(w, r, err)
		return
=======
	switch signature.GetRequestAuthType(r, reqCtx.Brand) {
	default:
		// For all unknown auth types return error.
		WriteErrorResponse(w, r, ErrAccessDenied)
		return
	case signature.AuthTypeAnonymous:
		break
	case signature.AuthTypePresignedV4, signature.AuthTypeSignedV4,
		signature.AuthTypePresignedV2, signature.AuthTypeSignedV2:
		if credential, err = signature.IsReqAuthenticated(r); err != nil {
			e, logLevel := ParseError(err)
			logger.Log(logLevel, "GetBucketAclHandler signature authenticate err:", err)
			WriteErrorResponse(w, r, e)
			return
		}
>>>>>>> c7243a58
	}

	policy, err := api.ObjectAPI.GetBucketAcl(reqCtx, credential)
	if err != nil {
		e, logLevel := ParseError(err)
		logger.Log(logLevel, "Failed to get ACL policy for bucket", bucketName, "error:", err)
		WriteErrorResponse(w, r, e)
		return
	}

	aclBuffer, err := xmlFormat(policy)
	if err != nil {
		e, logLevel := ParseError(err)
		logger.Log(logLevel, "Failed to marshal ACL XML for bucket", bucketName, "error:", err)
		WriteErrorResponse(w, r, e)
		return
	}

	setXmlHeader(w)

	WriteSuccessResponse(w, r, aclBuffer)
}

func (api ObjectAPIHandlers) PutBucketCorsHandler(w http.ResponseWriter, r *http.Request) {
	SetOperationName(w, OpPutBucketCors)
	reqCtx := GetRequestContext(r)
	logger := reqCtx.Logger

	var credential common.Credential
	var err error
<<<<<<< HEAD
	if credential, err = checkRequestAuth(r, policy.PutBucketPolicyAction); err != nil {
		WriteErrorResponse(w, r, err)
=======
	if credential, err = signature.IsReqAuthenticated(r); err != nil {
		e, logLevel := ParseError(err)
		logger.Log(logLevel, "PutBucketCorsHandler signature authenticate err:", err)
		WriteErrorResponse(w, r, e)
>>>>>>> c7243a58
		return
	}

	// If Content-Length is unknown or zero, deny the request.
	if !contains(r.TransferEncoding, "chunked") {
		if r.ContentLength == -1 || r.ContentLength == 0 {
			WriteErrorResponse(w, r, ErrMissingContentLength)
			return
		}
		// If Content-Length is greater than maximum allowed CORS size.
		if r.ContentLength > MAX_CORS_SIZE {
			WriteErrorResponse(w, r, ErrEntityTooLarge)
			return
		}
	}

	corsBuffer, err := ioutil.ReadAll(io.LimitReader(r.Body, MAX_CORS_SIZE))
	if err != nil {
		logger.Fatal("Unable to read CORS body:", err)
		WriteErrorResponse(w, r, ErrInternalError)
		return
	}

	cors, err := CorsFromXml(corsBuffer)
	if err != nil {
		WriteErrorResponse(w, r, err)
		return
	}
	err = api.ObjectAPI.SetBucketCors(reqCtx, cors, credential)
	if err != nil {
		e, logLevel := ParseError(err)
		logger.Log(logLevel, "PutBucketCorsHandler set cors err:", err)
		WriteErrorResponse(w, r, e)
		return
	}

	WriteSuccessResponse(w, r, nil)
}

func (api ObjectAPIHandlers) DeleteBucketCorsHandler(w http.ResponseWriter, r *http.Request) {
	SetOperationName(w, OpDeleteBucketCors)
	reqCtx := GetRequestContext(r)
	logger := reqCtx.Logger

	var credential common.Credential
	var err error
<<<<<<< HEAD
	if credential, err = checkRequestAuth(r, policy.PutBucketPolicyAction); err != nil {
		WriteErrorResponse(w, r, err)
=======
	if credential, err = signature.IsReqAuthenticated(r); err != nil {
		e, logLevel := ParseError(err)
		logger.Log(logLevel, "DeleteBucketCorsHandler signature authenticate err:", err)
		WriteErrorResponse(w, r, e)
>>>>>>> c7243a58
		return
	}

	err = api.ObjectAPI.DeleteBucketCors(reqCtx, credential)
	if err != nil {
		e, logLevel := ParseError(err)
		logger.Log(logLevel, "DeleteBucketCorsHandler delete cors err:", err)
		WriteErrorResponse(w, r, e)
		return
	}

	WriteSuccessNoContent(w)
}

func (api ObjectAPIHandlers) GetBucketCorsHandler(w http.ResponseWriter, r *http.Request) {
	SetOperationName(w, OpGetBucketCors)
	reqCtx := GetRequestContext(r)
	logger := reqCtx.Logger
	bucketName := reqCtx.BucketName

	var credential common.Credential
	var err error
<<<<<<< HEAD
	if credential, err = checkRequestAuth(r, policy.GetBucketPolicyAction); err != nil {
		WriteErrorResponse(w, r, err)
=======
	if credential, err = signature.IsReqAuthenticated(r); err != nil {
		e, logLevel := ParseError(err)
		logger.Log(logLevel, "GetBucketCorsHandler signature authenticate err:", err)
		WriteErrorResponse(w, r, e)
>>>>>>> c7243a58
		return
	}

	cors, err := api.ObjectAPI.GetBucketCors(reqCtx, credential)
	if err != nil {
		e, logLevel := ParseError(err)
		logger.Log(logLevel, "GetBucketCorsHandler get cors err:", err)
		WriteErrorResponse(w, r, e)
		return
	}

	corsBuffer, err := xmlFormat(cors)
	if err != nil {
		e, logLevel := ParseError(err)
		logger.Log(logLevel, "Failed to marshal CORS XML for bucket", bucketName, "error:", err)
		WriteErrorResponse(w, r, e)
		return
	}

	setXmlHeader(w)

	WriteSuccessResponse(w, r, corsBuffer)
}

func (api ObjectAPIHandlers) GetBucketVersioningHandler(w http.ResponseWriter, r *http.Request) {
	SetOperationName(w, OpGetBucketVersioning)
	reqCtx := GetRequestContext(r)
	logger := reqCtx.Logger
	bucketName := reqCtx.BucketName

	var credential common.Credential
	var err error
<<<<<<< HEAD
	if credential, err = checkRequestAuth(r, policy.GetBucketPolicyAction); err != nil {
		WriteErrorResponse(w, r, err)
=======
	if credential, err = signature.IsReqAuthenticated(r); err != nil {
		e, logLevel := ParseError(err)
		logger.Log(logLevel, "GetBucketVersioningHandler signature authenticate err:", err)
		WriteErrorResponse(w, r, e)
>>>>>>> c7243a58
		return
	}

	versioning, err := api.ObjectAPI.GetBucketVersioning(reqCtx, credential)
	if err != nil {
		e, logLevel := ParseError(err)
		logger.Log(logLevel, "GetBucketVersioningHandler get versioning err:", err)
		WriteErrorResponse(w, r, e)
		return
	}

	versioningBuffer, err := xmlFormat(versioning)
	if err != nil {
		e, logLevel := ParseError(err)
		logger.Log(logLevel, "Failed to marshal versioning XML for bucket:", bucketName, "error:", err)
		WriteErrorResponse(w, r, e)
		return
	}

	setXmlHeader(w)

	WriteSuccessResponse(w, r, versioningBuffer)
}

func (api ObjectAPIHandlers) PutBucketVersioningHandler(w http.ResponseWriter, r *http.Request) {
	SetOperationName(w, OpPutBucketVersioning)
	reqCtx := GetRequestContext(r)
	logger := reqCtx.Logger

	var credential common.Credential
	var err error
<<<<<<< HEAD
	if credential, err = checkRequestAuth(r, policy.PutBucketPolicyAction); err != nil {
		WriteErrorResponse(w, r, err)
=======
	if credential, err = signature.IsReqAuthenticated(r); err != nil {
		e, logLevel := ParseError(err)
		logger.Log(logLevel, "PutBucketVersioningHandler signature authenticate err:", err)
		WriteErrorResponse(w, r, e)
>>>>>>> c7243a58
		return
	}

	// If Content-Length is unknown or zero, deny the request.
	if !contains(r.TransferEncoding, "chunked") {
		if r.ContentLength == -1 || r.ContentLength == 0 {
			WriteErrorResponse(w, r, ErrMissingContentLength)
			return
		}
		// If Content-Length is greater than 1024
		// Since the versioning XML is usually small, 1024 is a reasonable limit
		if r.ContentLength > 1024 {
			WriteErrorResponse(w, r, ErrEntityTooLarge)
			return
		}
	}

	versioningBuffer, err := ioutil.ReadAll(io.LimitReader(r.Body, 1024))
	if err != nil {
		logger.Error("Unable to read versioning body:", err)
		WriteErrorResponse(w, r, ErrInternalError)
		return
	}

	versioning, err := VersioningFromXml(versioningBuffer)
	if err != nil {
		WriteErrorResponse(w, r, err)
		return
	}
	err = api.ObjectAPI.SetBucketVersioning(reqCtx, versioning, credential)
	if err != nil {
		e, logLevel := ParseError(err)
		logger.Log(logLevel, "PutBucketVersioningHandler set versioning err:", err)
		WriteErrorResponse(w, r, e)
		return
	}

	WriteSuccessResponse(w, r, nil)
}

// HeadBucketHandler - HEAD Bucket
// ----------
// This operation is useful to determine if a bucket exists.
// The operation returns a 200 OK if the bucket exists and you
// have permission to access it. Otherwise, the operation might
// return responses such as 404 Not Found and 403 Forbidden.
func (api ObjectAPIHandlers) HeadBucketHandler(w http.ResponseWriter, r *http.Request) {
	SetOperationName(w, OpHeadBucket)
	reqCtx := GetRequestContext(r)
	logger := reqCtx.Logger

	var credential common.Credential
	var err error
<<<<<<< HEAD
	if credential, err = checkRequestAuth(r, policy.HeadBucketAction); err != nil {
		WriteErrorResponse(w, r, err)
		return
=======
	switch signature.GetRequestAuthType(r, reqCtx.Brand) {
	default:
		// For all unknown auth types return error.
		WriteErrorResponse(w, r, ErrAccessDenied)
		return
	case signature.AuthTypeAnonymous:
		break
	case signature.AuthTypePresignedV4, signature.AuthTypeSignedV4,
		signature.AuthTypePresignedV2, signature.AuthTypeSignedV2:
		if credential, err = signature.IsReqAuthenticated(r); err != nil {
			e, logLevel := ParseError(err)
			logger.Log(logLevel, "HeadBucketHandler signature authenticate err:", err)
			WriteErrorResponse(w, r, e)
			return
		}
>>>>>>> c7243a58
	}

	if _, err = api.ObjectAPI.GetBucketInfo(reqCtx, credential); err != nil {
		logger.Warn("Unable to fetch bucket info:", err)
		WriteErrorResponse(w, r, err)
		return
	}

	WriteSuccessResponse(w, r, nil)
}

// DeleteBucketHandler - Delete bucket
func (api ObjectAPIHandlers) DeleteBucketHandler(w http.ResponseWriter, r *http.Request) {
	SetOperationName(w, OpDeleteBucket)
	reqCtx := GetRequestContext(r)
	logger := reqCtx.Logger

	var credential common.Credential
	var err error
<<<<<<< HEAD
	if credential, err = checkRequestAuth(r, policy.DeleteBucketAction); err != nil {
		WriteErrorResponse(w, r, err)
=======
	if credential, err = signature.IsReqAuthenticated(r); err != nil {
		e, logLevel := ParseError(err)
		logger.Log(logLevel, "DeleteBucketHandler signature authenticate err:", err)
		WriteErrorResponse(w, r, e)
>>>>>>> c7243a58
		return
	}

	if err = api.ObjectAPI.DeleteBucket(reqCtx, credential); err != nil {
		e, logLevel := ParseError(err)
		logger.Log(logLevel, "Unable to delete a bucket:", err)
		WriteErrorResponse(w, r, e)
		return
	}

	// Write success response.
	WriteSuccessNoContent(w)
}<|MERGE_RESOLUTION|>--- conflicted
+++ resolved
@@ -24,20 +24,13 @@
 	"time"
 
 	. "github.com/journeymidnight/yig/api/datatype"
-<<<<<<< HEAD
 	"github.com/journeymidnight/yig/api/datatype/policy"
-=======
->>>>>>> c7243a58
 	"github.com/journeymidnight/yig/brand"
 	. "github.com/journeymidnight/yig/context"
 	. "github.com/journeymidnight/yig/error"
 	"github.com/journeymidnight/yig/helper"
 	"github.com/journeymidnight/yig/iam/common"
-<<<<<<< HEAD
 	. "github.com/journeymidnight/yig/meta/common"
-=======
-	"github.com/journeymidnight/yig/signature"
->>>>>>> c7243a58
 )
 
 // GetBucketLocationHandler - GET Bucket location.
@@ -50,27 +43,11 @@
 
 	var credential common.Credential
 	var err error
-<<<<<<< HEAD
 	if credential, err = checkRequestAuth(r, policy.GetBucketLocationAction); err != nil {
-		WriteErrorResponse(w, r, err)
-		return
-=======
-	switch signature.GetRequestAuthType(r, reqCtx.Brand) {
-	default:
-		// For all unknown auth types return error.
-		WriteErrorResponse(w, r, ErrAccessDenied)
-		return
-	case signature.AuthTypeAnonymous:
-		break
-	case signature.AuthTypeSignedV4, signature.AuthTypePresignedV4,
-		signature.AuthTypePresignedV2, signature.AuthTypeSignedV2:
-		if credential, err = signature.IsReqAuthenticated(r); err != nil {
-			e, logLevel := ParseError(err)
-			logger.Log(logLevel, "GetBucketLocationHandler signature authenticate err:", err)
-			WriteErrorResponse(w, r, e)
-			return
-		}
->>>>>>> c7243a58
+		e, logLevel := ParseError(err)
+		logger.Log(logLevel, "GetBucketLocationHandler checkRequestAuth err:", err)
+		WriteErrorResponse(w, r, e)
+		return
 	}
 
 	if _, err = api.ObjectAPI.GetBucketInfo(reqCtx, credential); err != nil {
@@ -102,27 +79,11 @@
 
 	var credential common.Credential
 	var err error
-<<<<<<< HEAD
 	if credential, err = checkRequestAuth(r, policy.ListBucketMultipartUploadsAction); err != nil {
-		WriteErrorResponse(w, r, err)
-		return
-=======
-	switch signature.GetRequestAuthType(r, reqCtx.Brand) {
-	default:
-		// For all unknown auth types return error.
-		WriteErrorResponse(w, r, ErrAccessDenied)
-		return
-	case signature.AuthTypeAnonymous:
-		break
-	case signature.AuthTypePresignedV4, signature.AuthTypeSignedV4,
-		signature.AuthTypePresignedV2, signature.AuthTypeSignedV2:
-		if credential, err = signature.IsReqAuthenticated(r); err != nil {
-			e, logLevel := ParseError(err)
-			logger.Log(logLevel, "ListMultipartUploadsHandler signature authenticate err:", err)
-			WriteErrorResponse(w, r, e)
-			return
-		}
->>>>>>> c7243a58
+		e, logLevel := ParseError(err)
+		logger.Log(logLevel, "ListMultipartUploadsHandler checkRequestAuth err:", err)
+		WriteErrorResponse(w, r, e)
+		return
 	}
 
 	request, err := parseListUploadsQuery(r.URL.Query())
@@ -165,21 +126,10 @@
 	}
 
 	if credential, err = checkRequestAuth(r, policy.ListBucketAction); err != nil {
-		WriteErrorResponse(w, r, err)
-		return
-<<<<<<< HEAD
-=======
-	case signature.AuthTypeAnonymous:
-		break
-	case signature.AuthTypeSignedV4, signature.AuthTypePresignedV4,
-		signature.AuthTypeSignedV2, signature.AuthTypePresignedV2:
-		if credential, err = signature.IsReqAuthenticated(r); err != nil {
-			e, logLevel := ParseError(err)
-			logger.Log(logLevel, "ListObjectsHandler signature authenticate err:", err)
-			WriteErrorResponse(w, r, e)
-			return
-		}
->>>>>>> c7243a58
+		e, logLevel := ParseError(err)
+		logger.Log(logLevel, "ListObjectsHandler checkRequestAuth err:", err)
+		WriteErrorResponse(w, r, e)
+		return
 	}
 
 	request, err := parseListObjectsQuery(r.URL.Query())
@@ -213,27 +163,11 @@
 
 	var credential common.Credential
 	var err error
-<<<<<<< HEAD
 	if credential, err = checkRequestAuth(r, policy.ListBucketAction); err != nil {
-		WriteErrorResponse(w, r, err)
-		return
-=======
-	switch signature.GetRequestAuthType(r, reqCtx.Brand) {
-	default:
-		// For all unknown auth types return error.
-		WriteErrorResponse(w, r, ErrAccessDenied)
-		return
-	case signature.AuthTypeAnonymous:
-		break
-	case signature.AuthTypeSignedV4, signature.AuthTypePresignedV4,
-		signature.AuthTypeSignedV2, signature.AuthTypePresignedV2:
-		if credential, err = signature.IsReqAuthenticated(r); err != nil {
-			e, logLevel := ParseError(err)
-			logger.Log(logLevel, "ListVersionedObjectsHandler signature authenticate err:", err)
-			WriteErrorResponse(w, r, e)
-			return
-		}
->>>>>>> c7243a58
+		e, logLevel := ParseError(err)
+		logger.Log(logLevel, "ListVersionedObjectsHandler checkRequestAuth err:", err)
+		WriteErrorResponse(w, r, e)
+		return
 	}
 
 	request, err := parseListObjectsQuery(r.URL.Query())
@@ -266,23 +200,15 @@
 // This implementation of the GET operation returns a list of all buckets
 // owned by the authenticated sender of the request.
 func (api ObjectAPIHandlers) ListBucketsHandler(w http.ResponseWriter, r *http.Request) {
-<<<<<<< HEAD
 	SetOperationName(w, OpListBuckets)
-=======
->>>>>>> c7243a58
 	logger := GetContextLogger(r)
 	// List buckets does not support bucket policies.
 	var credential common.Credential
 	var err error
-<<<<<<< HEAD
 	if credential, err = checkRequestAuth(r, policy.ListAllMyBucketsAction); err != nil {
-		WriteErrorResponse(w, r, err)
-=======
-	if credential, err = signature.IsReqAuthenticated(r); err != nil {
-		e, logLevel := ParseError(err)
-		logger.Log(logLevel, "ListBucketsHandler signature authenticate err:", err)
-		WriteErrorResponse(w, r, e)
->>>>>>> c7243a58
+		e, logLevel := ParseError(err)
+		logger.Log(logLevel, "ListBucketsHandler checkRequestAuth err:", err)
+		WriteErrorResponse(w, r, e)
 		return
 	}
 
@@ -310,27 +236,11 @@
 
 	var credential common.Credential
 	var err error
-<<<<<<< HEAD
 	if credential, err = checkRequestAuth(r, policy.DeleteObjectAction); err != nil {
-		WriteErrorResponse(w, r, err)
-		return
-=======
-	switch reqCtx.AuthType {
-	default:
-		// For all unknown auth types return error.
-		WriteErrorResponse(w, r, ErrAccessDenied)
-		return
-	case signature.AuthTypeAnonymous:
-		break
-	case signature.AuthTypePresignedV4, signature.AuthTypeSignedV4,
-		signature.AuthTypePresignedV2, signature.AuthTypeSignedV2:
-		if credential, err = signature.IsReqAuthenticated(r); err != nil {
-			e, logLevel := ParseError(err)
-			logger.Log(logLevel, "DeleteMultipleObjectsHandler signature authenticate err:", err)
-			WriteErrorResponse(w, r, e)
-			return
-		}
->>>>>>> c7243a58
+		e, logLevel := ParseError(err)
+		logger.Log(logLevel, "DeleteMultipleObjectsHandler checkRequestAuth err:", err)
+		WriteErrorResponse(w, r, e)
+		return
 	}
 
 	// Content-Length is required and should be non-zero
@@ -369,24 +279,16 @@
 	}
 	result, err := api.ObjectAPI.DeleteObjects(reqCtx, credential, deleteObjects.Objects)
 	if err != nil {
-		WriteErrorResponse(w, r, err)
-		return
-	}
-
-<<<<<<< HEAD
+		e, logLevel := ParseError(err)
+		logger.Log(logLevel, "Unable to delete objects:", err)
+		WriteErrorResponse(w, r, e)
+		return
+	}
+
 	for sc, v := range result.DeltaResult {
 		SetDeltaSize(w, StorageClass(sc), v)
 	}
 	SetUnexpiredInfo(w, result.UnexpiredInfo)
-=======
-	result, err := api.ObjectAPI.DeleteObjects(reqCtx, credential, deleteObjects.Objects)
-	if err != nil {
-		e, logLevel := ParseError(err)
-		logger.Log(logLevel, "Unable to delete objects:", err)
-		WriteErrorResponse(w, r, e)
-		return
-	}
->>>>>>> c7243a58
 
 	// Generate response
 	response := GenerateMultiDeleteResponse(deleteObjects.Quiet, result.DeletedObjects, result.DeleteErrors)
@@ -412,15 +314,10 @@
 
 	var credential common.Credential
 	var err error
-<<<<<<< HEAD
 	if credential, err = checkRequestAuth(r, policy.CreateBucketAction); err != nil {
-		WriteErrorResponse(w, r, err)
-=======
-	if credential, err = signature.IsReqAuthenticated(r); err != nil {
-		e, logLevel := ParseError(err)
-		logger.Log(logLevel, "PutBucketHandler signature authenticate err:", err)
-		WriteErrorResponse(w, r, e)
->>>>>>> c7243a58
+		e, logLevel := ParseError(err)
+		logger.Log(logLevel, "PutBucketHandler checkRequestAuth err:", err)
+		WriteErrorResponse(w, r, e)
 		return
 	}
 
@@ -459,15 +356,10 @@
 
 	var credential common.Credential
 	var err error
-<<<<<<< HEAD
 	if credential, err = checkRequestAuth(r, policy.PutBucketPolicyAction); err != nil {
-		WriteErrorResponse(w, r, err)
-=======
-	if credential, err = signature.IsReqAuthenticated(r); err != nil {
-		e, logLevel := ParseError(err)
-		logger.Log(logLevel, "PutBucketLoggingHandler signature authenticate err:", err)
-		WriteErrorResponse(w, r, e)
->>>>>>> c7243a58
+		e, logLevel := ParseError(err)
+		logger.Log(logLevel, "PutBucketLoggingHandler checkRequestAuth err:", err)
+		WriteErrorResponse(w, r, e)
 		return
 	}
 
@@ -535,27 +427,11 @@
 
 	var credential common.Credential
 	var err error
-<<<<<<< HEAD
 	if credential, err = checkRequestAuth(r, policy.GetBucketPolicyAction); err != nil {
-		WriteErrorResponse(w, r, err)
-		return
-=======
-	switch signature.GetRequestAuthType(r, reqCtx.Brand) {
-	default:
-		// For all unknown auth types return error.
-		WriteErrorResponse(w, r, ErrAccessDenied)
-		return
-	case signature.AuthTypeAnonymous:
-		break
-	case signature.AuthTypePresignedV4, signature.AuthTypeSignedV4,
-		signature.AuthTypePresignedV2, signature.AuthTypeSignedV2:
-		if credential, err = signature.IsReqAuthenticated(r); err != nil {
-			e, logLevel := ParseError(err)
-			logger.Log(logLevel, "GetBucketLoggingHandler signature authenticate err:", err)
-			WriteErrorResponse(w, r, e)
-			return
-		}
->>>>>>> c7243a58
+		e, logLevel := ParseError(err)
+		logger.Log(logLevel, "GetBucketLoggingHandler checkRequestAuth err:", err)
+		WriteErrorResponse(w, r, e)
+		return
 	}
 
 	if reqCtx.BucketInfo == nil {
@@ -601,23 +477,14 @@
 
 	var credential common.Credential
 	var err error
-<<<<<<< HEAD
 	if credential, err = checkRequestAuth(r, policy.PutBucketPolicyAction); err != nil {
-		WriteErrorResponse(w, r, err)
-=======
-	if credential, err = signature.IsReqAuthenticated(r); err != nil {
-		e, logLevel := ParseError(err)
-		logger.Log(logLevel, "PutBucketAclHandler signature authenticate err:", err)
-		WriteErrorResponse(w, r, e)
->>>>>>> c7243a58
+		e, logLevel := ParseError(err)
+		logger.Log(logLevel, "PutBucketAclHandler checkRequestAuth err:", err)
+		WriteErrorResponse(w, r, e)
 		return
 	}
 
 	var acl Acl
-<<<<<<< HEAD
-=======
-	var policy AccessControlPolicy
->>>>>>> c7243a58
 	if _, ok := r.Header[reqCtx.Brand.GetHeaderFieldKey(brand.XACL)]; ok {
 		acl, err = getAclFromHeader(r.Header, reqCtx.Brand)
 		if err != nil {
@@ -628,13 +495,13 @@
 	} else {
 		aclBuffer, err := ioutil.ReadAll(io.LimitReader(r.Body, 1048576))
 		if err != nil {
-			logger.Error("Unable to read ACL body:", err)
+			logger.Fatal("Unable to read ACL body:", err)
 			WriteErrorResponse(w, r, ErrInvalidAcl)
 			return
 		}
 		err = xml.Unmarshal(aclBuffer, &acl.Policy)
 		if err != nil {
-			logger.Error("Unable to parse ACLs XML body:", err, aclBuffer)
+			logger.Fatal("Unable to parse ACLs XML body:", err, aclBuffer)
 			WriteErrorResponse(w, r, ErrInternalError)
 			return
 		}
@@ -659,27 +526,11 @@
 
 	var credential common.Credential
 	var err error
-<<<<<<< HEAD
 	if credential, err = checkRequestAuth(r, policy.GetBucketPolicyAction); err != nil {
-		WriteErrorResponse(w, r, err)
-		return
-=======
-	switch signature.GetRequestAuthType(r, reqCtx.Brand) {
-	default:
-		// For all unknown auth types return error.
-		WriteErrorResponse(w, r, ErrAccessDenied)
-		return
-	case signature.AuthTypeAnonymous:
-		break
-	case signature.AuthTypePresignedV4, signature.AuthTypeSignedV4,
-		signature.AuthTypePresignedV2, signature.AuthTypeSignedV2:
-		if credential, err = signature.IsReqAuthenticated(r); err != nil {
-			e, logLevel := ParseError(err)
-			logger.Log(logLevel, "GetBucketAclHandler signature authenticate err:", err)
-			WriteErrorResponse(w, r, e)
-			return
-		}
->>>>>>> c7243a58
+		e, logLevel := ParseError(err)
+		logger.Log(logLevel, "GetBucketAclHandler checkRequestAuth err:", err)
+		WriteErrorResponse(w, r, e)
+		return
 	}
 
 	policy, err := api.ObjectAPI.GetBucketAcl(reqCtx, credential)
@@ -710,15 +561,10 @@
 
 	var credential common.Credential
 	var err error
-<<<<<<< HEAD
 	if credential, err = checkRequestAuth(r, policy.PutBucketPolicyAction); err != nil {
-		WriteErrorResponse(w, r, err)
-=======
-	if credential, err = signature.IsReqAuthenticated(r); err != nil {
-		e, logLevel := ParseError(err)
-		logger.Log(logLevel, "PutBucketCorsHandler signature authenticate err:", err)
-		WriteErrorResponse(w, r, e)
->>>>>>> c7243a58
+		e, logLevel := ParseError(err)
+		logger.Log(logLevel, "PutBucketCorsHandler checkRequestAuth err:", err)
+		WriteErrorResponse(w, r, e)
 		return
 	}
 
@@ -765,15 +611,10 @@
 
 	var credential common.Credential
 	var err error
-<<<<<<< HEAD
 	if credential, err = checkRequestAuth(r, policy.PutBucketPolicyAction); err != nil {
-		WriteErrorResponse(w, r, err)
-=======
-	if credential, err = signature.IsReqAuthenticated(r); err != nil {
-		e, logLevel := ParseError(err)
-		logger.Log(logLevel, "DeleteBucketCorsHandler signature authenticate err:", err)
-		WriteErrorResponse(w, r, e)
->>>>>>> c7243a58
+		e, logLevel := ParseError(err)
+		logger.Log(logLevel, "DeleteBucketCorsHandler checkRequestAuth err:", err)
+		WriteErrorResponse(w, r, e)
 		return
 	}
 
@@ -796,15 +637,10 @@
 
 	var credential common.Credential
 	var err error
-<<<<<<< HEAD
 	if credential, err = checkRequestAuth(r, policy.GetBucketPolicyAction); err != nil {
-		WriteErrorResponse(w, r, err)
-=======
-	if credential, err = signature.IsReqAuthenticated(r); err != nil {
-		e, logLevel := ParseError(err)
-		logger.Log(logLevel, "GetBucketCorsHandler signature authenticate err:", err)
-		WriteErrorResponse(w, r, e)
->>>>>>> c7243a58
+		e, logLevel := ParseError(err)
+		logger.Log(logLevel, "GetBucketCorsHandler checkRequestAuth err:", err)
+		WriteErrorResponse(w, r, e)
 		return
 	}
 
@@ -837,15 +673,10 @@
 
 	var credential common.Credential
 	var err error
-<<<<<<< HEAD
 	if credential, err = checkRequestAuth(r, policy.GetBucketPolicyAction); err != nil {
-		WriteErrorResponse(w, r, err)
-=======
-	if credential, err = signature.IsReqAuthenticated(r); err != nil {
-		e, logLevel := ParseError(err)
-		logger.Log(logLevel, "GetBucketVersioningHandler signature authenticate err:", err)
-		WriteErrorResponse(w, r, e)
->>>>>>> c7243a58
+		e, logLevel := ParseError(err)
+		logger.Log(logLevel, "GetBucketVersioningHandler checkRequestAuth err:", err)
+		WriteErrorResponse(w, r, e)
 		return
 	}
 
@@ -877,15 +708,10 @@
 
 	var credential common.Credential
 	var err error
-<<<<<<< HEAD
 	if credential, err = checkRequestAuth(r, policy.PutBucketPolicyAction); err != nil {
-		WriteErrorResponse(w, r, err)
-=======
-	if credential, err = signature.IsReqAuthenticated(r); err != nil {
-		e, logLevel := ParseError(err)
-		logger.Log(logLevel, "PutBucketVersioningHandler signature authenticate err:", err)
-		WriteErrorResponse(w, r, e)
->>>>>>> c7243a58
+		e, logLevel := ParseError(err)
+		logger.Log(logLevel, "PutBucketVersioningHandler checkRequestAuth err:", err)
+		WriteErrorResponse(w, r, e)
 		return
 	}
 
@@ -905,7 +731,7 @@
 
 	versioningBuffer, err := ioutil.ReadAll(io.LimitReader(r.Body, 1024))
 	if err != nil {
-		logger.Error("Unable to read versioning body:", err)
+		logger.Fatal("Unable to read versioning body:", err)
 		WriteErrorResponse(w, r, ErrInternalError)
 		return
 	}
@@ -939,27 +765,11 @@
 
 	var credential common.Credential
 	var err error
-<<<<<<< HEAD
 	if credential, err = checkRequestAuth(r, policy.HeadBucketAction); err != nil {
-		WriteErrorResponse(w, r, err)
-		return
-=======
-	switch signature.GetRequestAuthType(r, reqCtx.Brand) {
-	default:
-		// For all unknown auth types return error.
-		WriteErrorResponse(w, r, ErrAccessDenied)
-		return
-	case signature.AuthTypeAnonymous:
-		break
-	case signature.AuthTypePresignedV4, signature.AuthTypeSignedV4,
-		signature.AuthTypePresignedV2, signature.AuthTypeSignedV2:
-		if credential, err = signature.IsReqAuthenticated(r); err != nil {
-			e, logLevel := ParseError(err)
-			logger.Log(logLevel, "HeadBucketHandler signature authenticate err:", err)
-			WriteErrorResponse(w, r, e)
-			return
-		}
->>>>>>> c7243a58
+		e, logLevel := ParseError(err)
+		logger.Log(logLevel, "HeadBucketHandler checkRequestAuth err:", err)
+		WriteErrorResponse(w, r, e)
+		return
 	}
 
 	if _, err = api.ObjectAPI.GetBucketInfo(reqCtx, credential); err != nil {
@@ -979,15 +789,10 @@
 
 	var credential common.Credential
 	var err error
-<<<<<<< HEAD
 	if credential, err = checkRequestAuth(r, policy.DeleteBucketAction); err != nil {
-		WriteErrorResponse(w, r, err)
-=======
-	if credential, err = signature.IsReqAuthenticated(r); err != nil {
-		e, logLevel := ParseError(err)
-		logger.Log(logLevel, "DeleteBucketHandler signature authenticate err:", err)
-		WriteErrorResponse(w, r, e)
->>>>>>> c7243a58
+		e, logLevel := ParseError(err)
+		logger.Log(logLevel, "DeleteBucketHandler checkRequestAuth err:", err)
+		WriteErrorResponse(w, r, e)
 		return
 	}
 
