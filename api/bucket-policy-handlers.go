/*
 * Minio Cloud Storage, (C) 2015, 2016, 2017, 2018 Minio, Inc.
 *
 * Licensed under the Apache License, Version 2.0 (the "License");
 * you may not use this file except in compliance with the License.
 * You may obtain a copy of the License at
 *
 *     http://www.apache.org/licenses/LICENSE-2.0
 *
 * Unless required by applicable law or agreed to in writing, software
 * distributed under the License is distributed on an "AS IS" BASIS,
 * WITHOUT WARRANTIES OR CONDITIONS OF ANY KIND, either express or implied.
 * See the License for the specific language governing permissions and
 * limitations under the License.
 */

package api

import (
	"encoding/json"
	"github.com/journeymidnight/yig/helper"
	"io"
	"net/http"

	"github.com/dustin/go-humanize"
	"github.com/journeymidnight/yig/api/datatype/policy"
	. "github.com/journeymidnight/yig/context"
	. "github.com/journeymidnight/yig/error"
	"github.com/journeymidnight/yig/iam/common"
)

const (
	// As per AWS S3 specification, 20KiB policy JSON data is allowed.
	maxBucketPolicySize = 20 * humanize.KiByte

	// Policy configuration file.
	// TODO: Import policy or Export policy?
	//bucketPolicyConfig = "policy.json"
)

// PutBucketPolicyHandler - This HTTP handler stores given bucket policy configuration as per
// https://docs.aws.amazon.com/AmazonS3/latest/dev/access-policy-language-overview.html
func (api ObjectAPIHandlers) PutBucketPolicyHandler(w http.ResponseWriter, r *http.Request) {
	SetOperationName(w, OpPutBucketPolicy)
	reqCtx := GetRequestContext(r)
	logger := reqCtx.Logger

	var credential common.Credential
	var err error
<<<<<<< HEAD
	if credential, err = checkRequestAuth(r, policy.PutBucketPolicyAction); err != nil {
		WriteErrorResponse(w, r, err)
		return
=======
	switch signature.GetRequestAuthType(r, reqCtx.Brand) {
	default:
		// For all unknown auth types return error.
		WriteErrorResponse(w, r, ErrAccessDenied)
		return
	case signature.AuthTypeAnonymous:
		break
	case signature.AuthTypePresignedV4, signature.AuthTypeSignedV4,
		signature.AuthTypePresignedV2, signature.AuthTypeSignedV2:
		if credential, err = signature.IsReqAuthenticated(r); err != nil {
			e, logLevel := ParseError(err)
			logger.Log(logLevel, "PutBucketPolicyHandler signature authenticate err:", err)
			WriteErrorResponse(w, r, e)
			return
		}
>>>>>>> c7243a58
	}

	// Error out if Content-Length is missing.
	// PutBucketPolicy always needs Content-Length.
	if r.ContentLength <= 0 {
		WriteErrorResponse(w, r, ErrMissingContentLength)
		return
	}

	// Error out if Content-Length is beyond allowed size.
	if r.ContentLength > maxBucketPolicySize {
		WriteErrorResponse(w, r, ErrEntityTooLarge)
		return
	}

	bucketPolicy, err := policy.ParseConfig(io.LimitReader(r.Body, r.ContentLength), reqCtx.BucketName)
	if err != nil {
		helper.Logger.Error("PutBucketPolicyHandler ParseConfig error", err)
		WriteErrorResponse(w, r, ErrMalformedPolicy)
		return
	}

	// Version in policy must not be empty
	if bucketPolicy.Version == "" {
		WriteErrorResponse(w, r, ErrMalformedPolicy)
		return
	}

	if err = api.ObjectAPI.SetBucketPolicy(credential, reqCtx.BucketName, *bucketPolicy); err != nil {
		e, logLevel := ParseError(err)
		logger.Log(logLevel, "PutBucketPolicyHandler set policy err:", err)
		WriteErrorResponse(w, r, e)
		return
	}

	// Success.
	WriteSuccessResponse(w, r, nil)
}

// DeleteBucketPolicyHandler - This HTTP handler removes bucket policy configuration.
func (api ObjectAPIHandlers) DeleteBucketPolicyHandler(w http.ResponseWriter, r *http.Request) {
	SetOperationName(w, OpDeleteBucketPolicy)
	reqCtx := GetRequestContext(r)
	logger := reqCtx.Logger
	bucket := reqCtx.BucketName
	var credential common.Credential
	var err error
<<<<<<< HEAD
	if credential, err = checkRequestAuth(r, policy.DeleteBucketPolicyAction); err != nil {
		WriteErrorResponse(w, r, err)
		return
=======
	switch signature.GetRequestAuthType(r, reqCtx.Brand) {
	default:
		// For all unknown auth types return error.
		WriteErrorResponse(w, r, ErrAccessDenied)
		return
	case signature.AuthTypeAnonymous:
		break
	case signature.AuthTypePresignedV4, signature.AuthTypeSignedV4,
		signature.AuthTypePresignedV2, signature.AuthTypeSignedV2:
		if credential, err = signature.IsReqAuthenticated(r); err != nil {
			e, logLevel := ParseError(err)
			logger.Log(logLevel, "DeleteBucketPolicyHandler signature authenticate err:", err)
			WriteErrorResponse(w, r, e)
			return
		}
>>>>>>> c7243a58
	}

	if err := api.ObjectAPI.DeleteBucketPolicy(credential, bucket); err != nil {
		e, logLevel := ParseError(err)
		logger.Log(logLevel, "Failed to delete bucket policy", err)
		WriteErrorResponse(w, r, e)
		return
	}

	// Success.
	WriteSuccessResponse(w, r, nil)
}

// GetBucketPolicyHandler - This HTTP handler returns bucket policy configuration.
func (api ObjectAPIHandlers) GetBucketPolicyHandler(w http.ResponseWriter, r *http.Request) {
	SetOperationName(w, OpGetBucketPolicy)
	reqCtx := GetRequestContext(r)
	logger := reqCtx.Logger
	bucket := reqCtx.BucketName
	var credential common.Credential
	var err error
<<<<<<< HEAD

	if credential, err = checkRequestAuth(r, policy.GetBucketPolicyAction); err != nil {
		WriteErrorResponse(w, r, err)
		return
=======
	switch signature.GetRequestAuthType(r, reqCtx.Brand) {
	default:
		// For all unknown auth types return error.
		WriteErrorResponse(w, r, ErrAccessDenied)
		return
	case signature.AuthTypeAnonymous:
		break
	case signature.AuthTypePresignedV4, signature.AuthTypeSignedV4,
		signature.AuthTypePresignedV2, signature.AuthTypeSignedV2:
		if credential, err = signature.IsReqAuthenticated(r); err != nil {
			e, logLevel := ParseError(err)
			logger.Log(logLevel, "DeleteBucketPolicyHandler signature authenticate err:", err)
			WriteErrorResponse(w, r, e)
			return
		}
>>>>>>> c7243a58
	}

	// Read bucket access policy.
	bucketPolicy, err := api.ObjectAPI.GetBucketPolicy(credential, bucket)
	if err != nil {
		e, logLevel := ParseError(err)
		logger.Log(logLevel, "Failed to get bucket policy", err)
		WriteErrorResponse(w, r, e)
		return
	}

	policyData, err := json.Marshal(bucketPolicy)
	if err != nil {
		logger.Fatal("Failed to marshal policy XML for bucket", reqCtx.BucketName,
			"error:", err)
		WriteErrorResponse(w, r, err)
		return
	}

	// Write to client.
	WriteSuccessResponse(w, r, policyData)
}<|MERGE_RESOLUTION|>--- conflicted
+++ resolved
@@ -18,7 +18,6 @@
 
 import (
 	"encoding/json"
-	"github.com/journeymidnight/yig/helper"
 	"io"
 	"net/http"
 
@@ -26,6 +25,7 @@
 	"github.com/journeymidnight/yig/api/datatype/policy"
 	. "github.com/journeymidnight/yig/context"
 	. "github.com/journeymidnight/yig/error"
+	"github.com/journeymidnight/yig/helper"
 	"github.com/journeymidnight/yig/iam/common"
 )
 
@@ -47,27 +47,11 @@
 
 	var credential common.Credential
 	var err error
-<<<<<<< HEAD
 	if credential, err = checkRequestAuth(r, policy.PutBucketPolicyAction); err != nil {
-		WriteErrorResponse(w, r, err)
+		e, logLevel := ParseError(err)
+		logger.Log(logLevel, "PutBucketPolicyHandler checkRequestAuth err:", err)
+		WriteErrorResponse(w, r, e)
 		return
-=======
-	switch signature.GetRequestAuthType(r, reqCtx.Brand) {
-	default:
-		// For all unknown auth types return error.
-		WriteErrorResponse(w, r, ErrAccessDenied)
-		return
-	case signature.AuthTypeAnonymous:
-		break
-	case signature.AuthTypePresignedV4, signature.AuthTypeSignedV4,
-		signature.AuthTypePresignedV2, signature.AuthTypeSignedV2:
-		if credential, err = signature.IsReqAuthenticated(r); err != nil {
-			e, logLevel := ParseError(err)
-			logger.Log(logLevel, "PutBucketPolicyHandler signature authenticate err:", err)
-			WriteErrorResponse(w, r, e)
-			return
-		}
->>>>>>> c7243a58
 	}
 
 	// Error out if Content-Length is missing.
@@ -115,27 +99,11 @@
 	bucket := reqCtx.BucketName
 	var credential common.Credential
 	var err error
-<<<<<<< HEAD
 	if credential, err = checkRequestAuth(r, policy.DeleteBucketPolicyAction); err != nil {
-		WriteErrorResponse(w, r, err)
+		e, logLevel := ParseError(err)
+		logger.Log(logLevel, "DeleteBucketPolicyHandler signature authenticate err:", err)
+		WriteErrorResponse(w, r, e)
 		return
-=======
-	switch signature.GetRequestAuthType(r, reqCtx.Brand) {
-	default:
-		// For all unknown auth types return error.
-		WriteErrorResponse(w, r, ErrAccessDenied)
-		return
-	case signature.AuthTypeAnonymous:
-		break
-	case signature.AuthTypePresignedV4, signature.AuthTypeSignedV4,
-		signature.AuthTypePresignedV2, signature.AuthTypeSignedV2:
-		if credential, err = signature.IsReqAuthenticated(r); err != nil {
-			e, logLevel := ParseError(err)
-			logger.Log(logLevel, "DeleteBucketPolicyHandler signature authenticate err:", err)
-			WriteErrorResponse(w, r, e)
-			return
-		}
->>>>>>> c7243a58
 	}
 
 	if err := api.ObjectAPI.DeleteBucketPolicy(credential, bucket); err != nil {
@@ -157,28 +125,12 @@
 	bucket := reqCtx.BucketName
 	var credential common.Credential
 	var err error
-<<<<<<< HEAD
 
 	if credential, err = checkRequestAuth(r, policy.GetBucketPolicyAction); err != nil {
-		WriteErrorResponse(w, r, err)
+		e, logLevel := ParseError(err)
+		logger.Log(logLevel, "DeleteBucketPolicyHandler checkRequestAuth err:", err)
+		WriteErrorResponse(w, r, e)
 		return
-=======
-	switch signature.GetRequestAuthType(r, reqCtx.Brand) {
-	default:
-		// For all unknown auth types return error.
-		WriteErrorResponse(w, r, ErrAccessDenied)
-		return
-	case signature.AuthTypeAnonymous:
-		break
-	case signature.AuthTypePresignedV4, signature.AuthTypeSignedV4,
-		signature.AuthTypePresignedV2, signature.AuthTypeSignedV2:
-		if credential, err = signature.IsReqAuthenticated(r); err != nil {
-			e, logLevel := ParseError(err)
-			logger.Log(logLevel, "DeleteBucketPolicyHandler signature authenticate err:", err)
-			WriteErrorResponse(w, r, e)
-			return
-		}
->>>>>>> c7243a58
 	}
 
 	// Read bucket access policy.
