--- conflicted
+++ resolved
@@ -67,10 +67,6 @@
 	storageClassStr := header.Get(brand.GetHeaderFieldKey(XStorageClass))
 
 	if storageClassStr != "" {
-<<<<<<< HEAD
-=======
-		helper.Logger.Debug("Get storage class header:", storageClassStr)
->>>>>>> c7243a58
 		return MatchStorageClassIndex(storageClassStr)
 	} else {
 		// If you don't specify this header, Amazon S3 uses STANDARD
@@ -189,10 +185,6 @@
 		if o.authType > signature.AuthTypeAnonymous && o.statusCode == http.StatusOK {
 			setGetRespHeaders(o.w, o.r.URL.Query())
 		}
-<<<<<<< HEAD
-=======
-		// for providing ranged content
->>>>>>> c7243a58
 		if o.hrange != nil && o.hrange.OffsetBegin > -1 {
 			// Override content-length
 			o.w.Header().Set("Content-Length", strconv.FormatInt(o.hrange.GetLength(), 10))
@@ -200,10 +192,6 @@
 			o.statusCode = http.StatusPartialContent
 		}
 		o.w.WriteHeader(o.statusCode)
-<<<<<<< HEAD
-=======
-
->>>>>>> c7243a58
 		o.dataWritten = true
 	}
 	n, err := o.w.Write(p)
@@ -268,11 +256,7 @@
 		freezer, err := api.ObjectAPI.GetFreezer(reqCtx.BucketName, reqCtx.ObjectName, object.VersionId)
 		if err != nil {
 			if err == ErrNoSuchKey {
-<<<<<<< HEAD
 				logger.Warn("Unable to get glacier object with because of ErrNoSuchKey")
-=======
-				logger.Warn("Unable to get glacier object with no restore")
->>>>>>> c7243a58
 				WriteErrorResponse(w, r, ErrInvalidGlacierObject)
 				return
 			}
@@ -281,11 +265,7 @@
 			return
 		}
 		if freezer.Status != ObjectHasRestored {
-<<<<<<< HEAD
 			logger.Warn("Unable to get glacier object because object has not restored:", freezer.Status)
-=======
-			logger.Warn("Unable to get glacier object with no restore")
->>>>>>> c7243a58
 			WriteErrorResponse(w, r, ErrInvalidGlacierObject)
 			return
 		}
@@ -433,21 +413,13 @@
 	if object.StorageClass == ObjectStorageClassGlacier {
 		freezer, err := api.ObjectAPI.GetFreezerStatus(object.BucketName, object.Name, object.VersionId)
 		if err != nil && err != ErrNoSuchKey {
-<<<<<<< HEAD
-			logger.Warn("Unable to get restore object status", object.BucketName, object.Name, reqVersion,
-=======
 			e, logLevel := ParseError(err)
 			logger.Log(logLevel, "Unable to get restore object status", object.BucketName, object.Name, reqVersion,
->>>>>>> c7243a58
 				"error:", err)
 			WriteErrorResponse(w, r, e)
 			return
 		}
-<<<<<<< HEAD
 		if freezer != nil && freezer.Status == ObjectHasRestored {
-=======
-		if freezer.Status == ObjectHasRestored {
->>>>>>> c7243a58
 			w.Header().Set(strings.ToLower(reqCtx.Brand.GetHeaderFieldKey(XRestore)), "ongoing-request='true'")
 		} else {
 			w.Header().Set(strings.ToLower(reqCtx.Brand.GetHeaderFieldKey(XRestore)), "ongoing-request='false'")
@@ -536,12 +508,8 @@
 	if forbidOverwriteStr, ok := r.Header[reqCtx.Brand.GetHeaderFieldKey(XForbidOverwrite)]; ok {
 		forbidOverwrite, err := strconv.ParseBool(forbidOverwriteStr[0])
 		if err != nil {
-<<<<<<< HEAD
-			WriteErrorResponse(w, r, err)
-=======
 			logger.Fatal("CopyObjectHandler parse forbidOverwriteStr err: ", err)
 			WriteErrorResponse(w, r, ErrInternalError)
->>>>>>> c7243a58
 			return
 		}
 		reqCtx.IsObjectForbidOverwrite = forbidOverwrite
@@ -613,8 +581,9 @@
 		sourceVersion, credentialUpdate)
 
 	if err != nil {
-		logger.Error("Unable to fetch object info:", err)
-		WriteErrorResponseWithResource(w, r, err, copySource)
+		e, logLevel := ParseError(err)
+		logger.Log(logLevel, "Unable to fetch object info:", err)
+		WriteErrorResponseWithResource(w, r, e, copySource)
 		return
 	}
 
@@ -637,11 +606,7 @@
 		sseRequest.Type = sourceObject.SseType
 	}
 
-<<<<<<< HEAD
-	// Verify before x-amz-copy-source preconditions before continuing with CopyObject.
-=======
 	// Verify before x-***-copy-source preconditions before continuing with CopyObject.
->>>>>>> c7243a58
 	if err = checkObjectPreconditions(w, r, sourceObject, reqCtx.Brand); err != nil {
 		WriteErrorResponse(w, r, err)
 		return
@@ -661,39 +626,24 @@
 	// For objects that were originally archived and stored for metadata modification and storage type modification, only database metadata needs to be modified.
 	if sourceBucketName == targetBucketName && sourceObjectName == targetObjectName {
 		if sourceObject.StorageClass == ObjectStorageClassGlacier && targetStorageClass != ObjectStorageClassGlacier {
-<<<<<<< HEAD
 			WriteErrorResponse(w, r, ErrInvalidStorageClassConvert)
-=======
-			WriteErrorResponse(w, r, ErrInvalidStorageClassConversion)
->>>>>>> c7243a58
 			return
 		}
 		if targetBucket.Versioning == BucketVersioningDisabled || (targetBucket.Versioning == BucketVersioningSuspended && sourceObject.VersionId == meta.NullVersion) {
 			isMetadataOnly = true
 		}
-<<<<<<< HEAD
 		if sourceObject.StorageClass != ObjectStorageClassGlacier && targetStorageClass == ObjectStorageClassGlacier {
 			isMetadataOnly = false
 		}
 		if sourceObject.StorageClass != targetStorageClass && targetBucket.Versioning != BucketVersioningEnabled {
 			isTranStorageClassOnly = true
-=======
-		if !helper.CONFIG.RestoreDeceiverSwitch {
-			if sourceObject.StorageClass != ObjectStorageClassGlacier && targetStorageClass == ObjectStorageClassGlacier {
-				isMetadataOnly = false
-			}
->>>>>>> c7243a58
 		}
 	}
 
 	truelySourceObject := sourceObject
 	if sourceObject.StorageClass == ObjectStorageClassGlacier {
 		// When only modifying object metadata, there is no need to unfreeze the object
-<<<<<<< HEAD
 		if !isMetadataOnly {
-=======
-		if !(isMetadataOnly && targetStorageClass == ObjectStorageClassGlacier) {
->>>>>>> c7243a58
 			freezer, err := api.ObjectAPI.GetFreezer(sourceBucketName, sourceObjectName, sourceObject.VersionId)
 			if err != nil {
 				if err == ErrNoSuchKey {
@@ -705,7 +655,6 @@
 				WriteErrorResponse(w, r, ErrInvalidRestoreInfo)
 				return
 			}
-<<<<<<< HEAD
 			if freezer.Status != ObjectHasRestored {
 				logger.Error("Unable to get glacier object with no restore")
 				WriteErrorResponse(w, r, ErrInvalidGlacierObject)
@@ -716,26 +665,6 @@
 			sourceObject.Pool = freezer.Pool
 			sourceObject.Location = freezer.Location
 			sourceObject.ObjectId = freezer.ObjectId
-=======
-			if freezer.Status != ObjectHasRestored || freezer.Pool == "" {
-				logger.Warn("Unable to get glacier object with no restore")
-				WriteErrorResponse(w, r, ErrInvalidGlacierObject)
-				return
-			}
-
-			if !helper.CONFIG.RestoreDeceiverSwitch {
-				if targetStorageClass != ObjectStorageClassGlacier {
-					sourceObject.OwnerId = freezer.OwnerId
-					sourceObject.Etag = freezer.Etag
-					sourceObject.Size = freezer.Size
-					sourceObject.Parts = freezer.Parts
-					sourceObject.Pool = freezer.Pool
-					sourceObject.Location = freezer.Location
-					sourceObject.ObjectId = freezer.ObjectId
-					sourceObject.VersionId = freezer.VersionId
-				}
-			}
->>>>>>> c7243a58
 		}
 	}
 
@@ -804,16 +733,7 @@
 	}
 
 	// Create the object.
-<<<<<<< HEAD
 	result, err := api.ObjectAPI.CopyObject(reqCtx, targetObject, truelySourceObject, pipeReader, credential, sseRequest, isMetadataOnly, isTranStorageClassOnly)
-=======
-	var result PutObjectResult
-	if helper.CONFIG.RestoreDeceiverSwitch {
-		result, err = api.ObjectAPI.CopyObjectWithRestoreDeceiver(reqCtx, targetObject, truelySourceObject, pipeReader, credential, sseRequest, isMetadataOnly, false)
-	} else {
-		result, err = api.ObjectAPI.CopyObject(reqCtx, targetObject, truelySourceObject, pipeReader, credential, sseRequest, isMetadataOnly, false)
-	}
->>>>>>> c7243a58
 	if err != nil {
 		e, logLevel := ParseError(err)
 		logger.Log(logLevel, "CopyObject failed:", err)
@@ -927,15 +847,9 @@
 	targetObject.Name = reqCtx.ObjectName
 	result, err := api.ObjectAPI.RenameObject(reqCtx, targetObject, sourceObjectName, credential)
 	if err != nil {
-<<<<<<< HEAD
-		logger.Warn("Unable to update object meta for", targetObject.Name,
-			"error:", err)
-		WriteErrorResponse(w, r, err)
-=======
 		e, logLevel := ParseError(err)
 		logger.Log(logLevel, "Unable to update object meta for", targetObject.Name, "error:", err)
 		WriteErrorResponse(w, r, e)
->>>>>>> c7243a58
 		return
 	}
 	response := GenerateRenameObjectResponse(result.LastModified)
@@ -968,12 +882,8 @@
 	if forbidOverwriteStr, ok := r.Header[reqCtx.Brand.GetHeaderFieldKey(XForbidOverwrite)]; ok {
 		forbidOverwrite, err := strconv.ParseBool(forbidOverwriteStr[0])
 		if err != nil {
-<<<<<<< HEAD
-			WriteErrorResponse(w, r, err)
-=======
 			logger.Fatal("PutObjectHandler parse forbidOverwriteStr err: ", err)
 			WriteErrorResponse(w, r, ErrInternalError)
->>>>>>> c7243a58
 			return
 		}
 		reqCtx.IsObjectForbidOverwrite = forbidOverwrite
@@ -1267,7 +1177,6 @@
 
 	// Verify auth
 	credential, dataReadCloser, err := signature.VerifyUpload(r, reqCtx.Brand)
-<<<<<<< HEAD
 	if err != nil {
 		WriteErrorResponse(w, r, err)
 		return
@@ -1283,8 +1192,6 @@
 			helper.Logger.Info("checkRequestAuth2:", isAllow, err)
 		}
 	}
-=======
->>>>>>> c7243a58
 	if err != nil {
 		e, logLevel := ParseError(err)
 		logger.Log(logLevel, "AppendObjectHandler signature err:", err)
@@ -1421,15 +1328,9 @@
 
 	err = api.ObjectAPI.PutObjectMeta(reqCtx.BucketInfo, object, credential)
 	if err != nil {
-<<<<<<< HEAD
-		logger.Warn("Unable to update object meta for", object.Name,
-			"error:", err)
-		WriteErrorResponse(w, r, err)
-=======
 		e, logLevel := ParseError(err)
 		logger.Log(logLevel, "Unable to update object meta for", object.Name, "error:", err)
 		WriteErrorResponse(w, r, e)
->>>>>>> c7243a58
 		return
 	}
 
@@ -1453,10 +1354,7 @@
 		return
 	}
 
-<<<<<<< HEAD
 	// Fetch object stat info.
-=======
->>>>>>> c7243a58
 	object, err := api.ObjectAPI.GetObjectInfoByCtx(reqCtx, credential)
 	if err != nil {
 		logger.Error("Unable to fetch object info:", err)
@@ -1481,29 +1379,17 @@
 
 	info, err := GetRestoreInfo(r)
 	if err != nil {
-<<<<<<< HEAD
-		logger.Error("Unable to get freezer info:", err)
-		WriteErrorResponse(w, r, ErrInvalidRestoreInfo)
-=======
 		e, logLevel := ParseError(err)
 		logger.Log(logLevel, "Unable to get freezer info:", e)
 		WriteErrorResponse(w, r, e)
->>>>>>> c7243a58
 		return
 	}
 
 	freezer, err := api.ObjectAPI.GetFreezerStatus(object.BucketName, object.Name, object.VersionId)
 	if err != nil && err != ErrNoSuchKey {
-<<<<<<< HEAD
-		logger.Error("Unable to get restore object status", object.BucketName, object.Name,
-			"error:", err)
-		WriteErrorResponse(w, r, err)
-		return
-=======
 		e, logLevel := ParseError(err)
 		logger.Log(logLevel, "Unable to get restore object status:", object.Name, "error:", err)
 		WriteErrorResponse(w, r, e)
->>>>>>> c7243a58
 	}
 	if err == ErrNoSuchKey || freezer.Name == "" {
 		// TiDB version is temporarily modified, TiKV version will be further adjusted
@@ -1530,7 +1416,6 @@
 		targetFreezer.Type = object.Type
 		targetFreezer.CreateTime = object.CreateTime
 		targetFreezer.VersionId = object.VersionId
-<<<<<<< HEAD
 		if helper.CONFIG.RestoreMigratesFile {
 			err = api.ObjectAPI.CreateFreezer(targetFreezer)
 		} else {
@@ -1540,22 +1425,6 @@
 			targetFreezer.Parts = object.Parts
 			targetFreezer.PartsIndex = object.PartsIndex
 			err = api.ObjectAPI.RestoreObject(targetFreezer)
-=======
-		targetFreezer.OwnerId = object.OwnerId
-
-		if helper.CONFIG.RestoreDeceiverSwitch {
-			targetFreezer.Parts = object.Parts
-			targetFreezer.Location = object.Location
-			targetFreezer.ObjectId = object.ObjectId
-			targetFreezer.Size = object.Size
-			targetFreezer.Pool = object.Pool
-			targetFreezer.PartsIndex = object.PartsIndex
-			targetFreezer.Etag = object.Etag
-			targetFreezer.LastModifiedTime = object.LastModifiedTime
-			err = api.ObjectAPI.CreateFreezer(targetFreezer, true)
-		} else {
-			err = api.ObjectAPI.CreateFreezer(targetFreezer, false)
->>>>>>> c7243a58
 		}
 		if err != nil {
 			logger.Error("Unable to create freezer:", err)
@@ -1578,12 +1447,8 @@
 				WriteErrorResponse(w, r, err)
 				return
 			}
-<<<<<<< HEAD
-			logger.Error("Unable to Update freezer date:", err)
-=======
 			_, logLevel := ParseError(err)
 			logger.Log(logLevel, "Unable to Update freezer date:", err)
->>>>>>> c7243a58
 			WriteErrorResponse(w, r, ErrInvalidRestoreInfo)
 			return
 		}
@@ -1600,12 +1465,8 @@
 					WriteErrorResponse(w, r, err)
 					return
 				}
-<<<<<<< HEAD
-				logger.Error("Unable to Update freezer date:", err)
-=======
 				_, logLevel := ParseError(err)
 				logger.Log(logLevel, "Unable to Update freezer date:", err)
->>>>>>> c7243a58
 				WriteErrorResponse(w, r, ErrInvalidRestoreInfo)
 				return
 			}
@@ -1624,32 +1485,13 @@
 
 	var credential common.Credential
 	var err error
-<<<<<<< HEAD
 	if credential, err = checkRequestAuth(r, policy.PutObjectAction); err != nil {
-		WriteErrorResponse(w, r, err)
+		e, logLevel := ParseError(err)
+		logger.Log(logLevel, "PutObjectAclHandler checkRequestAuth err:", err)
+		WriteErrorResponse(w, r, e)
 		return
 	}
 	var acl Acl
-=======
-	switch signature.GetRequestAuthType(r, reqCtx.Brand) {
-	default:
-		// For all unknown auth types return error.
-		WriteErrorResponse(w, r, ErrAccessDenied)
-		return
-	case signature.AuthTypeAnonymous:
-		break
-	case signature.AuthTypePresignedV4, signature.AuthTypeSignedV4,
-		signature.AuthTypePresignedV2, signature.AuthTypeSignedV2:
-		if credential, err = signature.IsReqAuthenticated(r); err != nil {
-			e, logLevel := ParseError(err)
-			logger.Log(logLevel, "PutObjectAclHandler signature authenticate err:", err)
-			WriteErrorResponse(w, r, e)
-			return
-		}
-	}
-	var acl Acl
-	var policy AccessControlPolicy
->>>>>>> c7243a58
 	if _, ok := r.Header[reqCtx.Brand.GetHeaderFieldKey(XACL)]; ok {
 		acl, err = getAclFromHeader(r.Header, reqCtx.Brand)
 		if err != nil {
@@ -1660,7 +1502,7 @@
 		aclBuffer, err := ioutil.ReadAll(io.LimitReader(r.Body, 1024))
 		logger.Info("ACL body:", string(aclBuffer))
 		if err != nil {
-			logger.Error("Unable to read ACLs body:", err)
+			logger.Fatal("Unable to read ACLs body:", err)
 			WriteErrorResponse(w, r, ErrInvalidAcl)
 			return
 		}
@@ -1694,39 +1536,18 @@
 
 	var credential common.Credential
 	var err error
-<<<<<<< HEAD
 	if credential, err = checkRequestAuth(r, policy.GetObjectAction); err != nil {
-		WriteErrorResponse(w, r, err)
-		return
-=======
-	switch signature.GetRequestAuthType(r, reqCtx.Brand) {
-	default:
-		// For all unknown auth types return error.
-		WriteErrorResponse(w, r, ErrAccessDenied)
-		return
-	case signature.AuthTypeAnonymous:
-		break
-	case signature.AuthTypePresignedV4, signature.AuthTypeSignedV4,
-		signature.AuthTypePresignedV2, signature.AuthTypeSignedV2:
-		if credential, err = signature.IsReqAuthenticated(r); err != nil {
-			e, logLevel := ParseError(err)
-			logger.Log(logLevel, "GetObjectAclHandler signature authenticate err:", err)
-			WriteErrorResponse(w, r, e)
-			return
-		}
->>>>>>> c7243a58
+		e, logLevel := ParseError(err)
+		logger.Log(logLevel, "GetObjectAclHandler checkRequestAuth err:", err)
+		WriteErrorResponse(w, r, e)
+		return
 	}
 
 	acl, err := api.ObjectAPI.GetObjectAcl(reqCtx, credential)
 	if err != nil {
-<<<<<<< HEAD
-		logger.Warn("Unable to fetch object acl:", err)
-		WriteErrorResponse(w, r, err)
-=======
 		e, logLevel := ParseError(err)
 		logger.Log(logLevel, "Unable to fetch object acl:", err)
 		WriteErrorResponse(w, r, e)
->>>>>>> c7243a58
 		return
 	}
 
@@ -1765,32 +1586,8 @@
 	if forbidOverwriteStr, ok := r.Header[reqCtx.Brand.GetHeaderFieldKey(XForbidOverwrite)]; ok {
 		forbidOverwrite, err := strconv.ParseBool(forbidOverwriteStr[0])
 		if err != nil {
-<<<<<<< HEAD
-			WriteErrorResponse(w, r, err)
-=======
 			logger.Fatal("NewMultipartUploadHandler parse forbidOverwriteStr err: ", err)
 			WriteErrorResponse(w, r, ErrInternalError)
-			return
-		}
-		reqCtx.IsObjectForbidOverwrite = forbidOverwrite
-	}
-
-	var credential common.Credential
-	var err error
-	switch signature.GetRequestAuthType(r, reqCtx.Brand) {
-	default:
-		// For all unknown auth types return error.
-		WriteErrorResponse(w, r, ErrAccessDenied)
-		return
-	case signature.AuthTypeAnonymous:
-		break
-	case signature.AuthTypePresignedV4, signature.AuthTypeSignedV4,
-		signature.AuthTypePresignedV2, signature.AuthTypeSignedV2:
-		if credential, err = signature.IsReqAuthenticated(r); err != nil {
-			e, logLevel := ParseError(err)
-			logger.Log(logLevel, "NewMultipartUploadHandler signature authenticate err:", err)
-			WriteErrorResponse(w, r, e)
->>>>>>> c7243a58
 			return
 		}
 		reqCtx.IsObjectForbidOverwrite = forbidOverwrite
@@ -1799,7 +1596,9 @@
 	var credential common.Credential
 	var err error
 	if credential, err = checkRequestAuth(r, policy.PutObjectAction); err != nil {
-		WriteErrorResponse(w, r, err)
+		e, logLevel := ParseError(err)
+		logger.Log(logLevel, "NewMultipartUploadHandler checkRequestAuth err:", err)
+		WriteErrorResponse(w, r, e)
 		return
 	}
 
@@ -1928,7 +1727,6 @@
 	}
 
 	credential, dataReadCloser, err := signature.VerifyUpload(r, reqCtx.Brand)
-<<<<<<< HEAD
 	if err != nil {
 		WriteErrorResponse(w, r, err)
 		return
@@ -1944,11 +1742,9 @@
 			helper.Logger.Info("checkRequestAuth2:", isAllow, err)
 		}
 	}
-=======
->>>>>>> c7243a58
-	if err != nil {
-		e, logLevel := ParseError(err)
-		logger.Log(logLevel, "PutObjectPartHandler signature err:", err)
+	if err != nil {
+		e, logLevel := ParseError(err)
+		logger.Log(logLevel, "PutObjectPartHandler policy check err:", err)
 		WriteErrorResponse(w, r, e)
 		return
 	}
@@ -2004,27 +1800,10 @@
 
 	var credential common.Credential
 	var err error
-<<<<<<< HEAD
 	if credential, err = checkRequestAuth(r, policy.PutObjectAction); err != nil {
-		WriteErrorResponse(w, r, err)
-		return
-=======
-	switch signature.GetRequestAuthType(r, reqCtx.Brand) {
-	default:
-		// For all unknown auth types return error.
-		WriteErrorResponse(w, r, ErrAccessDenied)
-		return
-	case signature.AuthTypeAnonymous:
-		break
-	case signature.AuthTypePresignedV4, signature.AuthTypeSignedV4,
-		signature.AuthTypePresignedV2, signature.AuthTypeSignedV2:
-		if credential, err = signature.IsReqAuthenticated(r); err != nil {
-			e, logLevel := ParseError(err)
-			logger.Log(logLevel, "CopyObjectPartHandler signature authenticate err:", err)
-			WriteErrorResponse(w, r, e)
-			return
-		}
->>>>>>> c7243a58
+		e, logLevel := ParseError(err)
+		logger.Log(logLevel, "CopyObjectPartHandler checkRequestAuth err:", err)
+		WriteErrorResponse(w, r, e)
 	}
 
 	targetUploadId := r.URL.Query().Get("uploadId")
@@ -2090,8 +1869,9 @@
 	sourceObject, err := api.ObjectAPI.GetObjectInfo(sourceBucketName, sourceObjectName,
 		sourceVersion, credential)
 	if err != nil {
-		logger.Error("Unable to fetch object info:", err)
-		WriteErrorResponseWithResource(w, r, err, copySource)
+		e, logLevel := ParseError(err)
+		logger.Log(logLevel, "Unable to fetch object info:", err)
+		WriteErrorResponseWithResource(w, r, e, copySource)
 		return
 	}
 
@@ -2141,14 +1921,9 @@
 	} else {
 		copySourceRange, err := ParseRequestRange(copySourceRangeString, sourceObject.Size)
 		if err != nil {
-<<<<<<< HEAD
-			logger.Warn("Invalid request range", err)
-			WriteErrorResponse(w, r, ErrInvalidRange)
-=======
 			// log the error.
 			logger.Warn("Invalid request range", err)
 			WriteErrorResponse(w, r, err)
->>>>>>> c7243a58
 			return
 		}
 		readOffset = copySourceRange.OffsetBegin
@@ -2219,42 +1994,20 @@
 
 	var credential common.Credential
 	var err error
-<<<<<<< HEAD
 
 	if credential, err = checkRequestAuth(r, policy.AbortMultipartUploadAction); err != nil {
-		WriteErrorResponse(w, r, err)
+		e, logLevel := ParseError(err)
+		logger.Log(logLevel, "AbortMultipartUploadHandler checkRequestAuth err:", err)
+		WriteErrorResponse(w, r, e)
 		return
 	}
 
 	uploadId := r.URL.Query().Get("uploadId")
 	delta, err := api.ObjectAPI.AbortMultipartUpload(reqCtx, credential, uploadId)
 	if err != nil {
-		logger.Error("Unable to abort multipart upload:", err)
-		WriteErrorResponse(w, r, err)
-=======
-	switch signature.GetRequestAuthType(r, reqCtx.Brand) {
-	default:
-		// For all unknown auth types return error.
-		WriteErrorResponse(w, r, ErrAccessDenied)
-		return
-	case signature.AuthTypeAnonymous:
-		break
-	case signature.AuthTypePresignedV4, signature.AuthTypeSignedV4,
-		signature.AuthTypePresignedV2, signature.AuthTypeSignedV2:
-		if credential, err = signature.IsReqAuthenticated(r); err != nil {
-			e, logLevel := ParseError(err)
-			logger.Log(logLevel, "AbortMultipartUploadHandler signature authenticate err:", err)
-			WriteErrorResponse(w, r, e)
-			return
-		}
-	}
-
-	uploadId := r.URL.Query().Get("uploadId")
-	if err := api.ObjectAPI.AbortMultipartUpload(reqCtx, credential, uploadId); err != nil {
 		e, logLevel := ParseError(err)
 		logger.Log(logLevel, "Unable to abort multipart upload:", err)
 		WriteErrorResponse(w, r, e)
->>>>>>> c7243a58
 		return
 	}
 	SetDeltaSize(w, delta.StorageClass, delta.Delta)
@@ -2271,27 +2024,11 @@
 
 	var credential common.Credential
 	var err error
-<<<<<<< HEAD
 	if credential, err = checkRequestAuth(r, policy.ListMultipartUploadPartsAction); err != nil {
-		WriteErrorResponse(w, r, err)
-		return
-=======
-	switch signature.GetRequestAuthType(r, reqCtx.Brand) {
-	default:
-		// For all unknown auth types return error.
-		WriteErrorResponse(w, r, ErrAccessDenied)
-		return
-	case signature.AuthTypeAnonymous:
-		break
-	case signature.AuthTypePresignedV4, signature.AuthTypeSignedV4,
-		signature.AuthTypePresignedV2, signature.AuthTypeSignedV2:
-		if credential, err = signature.IsReqAuthenticated(r); err != nil {
-			e, logLevel := ParseError(err)
-			logger.Log(logLevel, "ListObjectPartsHandler signature authenticate err:", err)
-			WriteErrorResponse(w, r, e)
-			return
-		}
->>>>>>> c7243a58
+		e, logLevel := ParseError(err)
+		logger.Log(logLevel, "ListObjectPartsHandler checkRequestAuth:", err)
+		WriteErrorResponse(w, r, e)
+		return
 	}
 
 	request, err := parseListObjectPartsQuery(r.URL.Query())
@@ -2323,27 +2060,11 @@
 
 	var credential common.Credential
 	var err error
-<<<<<<< HEAD
 	if credential, err = checkRequestAuth(r, policy.PutObjectAction); err != nil {
-		WriteErrorResponse(w, r, err)
-		return
-=======
-	switch signature.GetRequestAuthType(r, reqCtx.Brand) {
-	default:
-		// For all unknown auth types return error.
-		WriteErrorResponse(w, r, ErrAccessDenied)
-		return
-	case signature.AuthTypeAnonymous:
-		break
-	case signature.AuthTypePresignedV4, signature.AuthTypeSignedV4,
-		signature.AuthTypePresignedV2, signature.AuthTypeSignedV2:
-		if credential, err = signature.IsReqAuthenticated(r); err != nil {
-			e, logLevel := ParseError(err)
-			logger.Log(logLevel, "CompleteMultipartUploadHandler signature authenticate err:", err)
-			WriteErrorResponse(w, r, e)
-			return
-		}
->>>>>>> c7243a58
+		e, logLevel := ParseError(err)
+		logger.Log(logLevel, "CompleteMultipartUploadHandler checkRequestAuth err:", err)
+		WriteErrorResponse(w, r, e)
+		return
 	}
 
 	completeMultipartBytes, err := ioutil.ReadAll(r.Body)
@@ -2471,21 +2192,10 @@
 	var credential common.Credential
 	var err error
 	if credential, err = checkRequestAuth(r, policy.DeleteObjectAction); err != nil {
-		WriteErrorResponse(w, r, err)
-		return
-<<<<<<< HEAD
-=======
-	case signature.AuthTypeAnonymous:
-		break
-	case signature.AuthTypeSignedV4, signature.AuthTypePresignedV4,
-		signature.AuthTypeSignedV2, signature.AuthTypePresignedV2:
-		if credential, err = signature.IsReqAuthenticated(r); err != nil {
-			e, logLevel := ParseError(err)
-			logger.Log(logLevel, "DeleteObjectHandler signature authenticate err:", err)
-			WriteErrorResponse(w, r, e)
-			return
-		}
->>>>>>> c7243a58
+		e, logLevel := ParseError(err)
+		logger.Log(logLevel, "DeleteObjectHandler checkRequestAuth err:", err)
+		WriteErrorResponse(w, r, e)
+		return
 	}
 
 	// http://docs.aws.amazon.com/AmazonS3/latest/API/RESTObjectDELETE.html
@@ -2544,20 +2254,12 @@
 	if forbidOverwriteStr, ok := formValues[reqCtx.Brand.GetHeaderFieldKey(XForbidOverwrite)]; ok {
 		forbidOverwrite, err := strconv.ParseBool(forbidOverwriteStr)
 		if err != nil {
-<<<<<<< HEAD
-			WriteErrorResponse(w, r, err)
-=======
 			logger.Fatal("PostObjectHandler parse forbidOverwriteStr err: ", err)
 			WriteErrorResponse(w, r, ErrInternalError)
->>>>>>> c7243a58
 			return
 		}
 		reqCtx.IsObjectForbidOverwrite = forbidOverwrite
 	}
-<<<<<<< HEAD
-=======
-
->>>>>>> c7243a58
 	bucket := reqCtx.BucketInfo
 	logger.Info("PostObjectHandler formValues", formValues)
 
@@ -2586,13 +2288,9 @@
 	}
 
 	if err = signature.CheckPostPolicy(formValues, reqCtx.Brand); err != nil {
-<<<<<<< HEAD
-		WriteErrorResponse(w, r, err)
-=======
 		e, logLevel := ParseError(err)
 		logger.Log(logLevel, "PostObjectHandler check post policy err:", err)
 		WriteErrorResponse(w, r, e)
->>>>>>> c7243a58
 		return
 	}
 
@@ -2731,7 +2429,8 @@
 	if isNeedImageInfo {
 		objectInfo, err := api.ObjectAPI.GetObjectInfo(callbackMagicInfos.BucketName, callbackMagicInfos.FileName, callbackMagicInfos.VersionId, credential)
 		if err != nil {
-			logger.Warn("Complete multipart upload with callback failed get object info:", err)
+			_, logLevel := ParseError(err)
+			logger.Log(logLevel, "Complete multipart upload with callback failed get object info:", err)
 			return "", ErrCallBackFailed
 		}
 		startOffset := int64(0)
