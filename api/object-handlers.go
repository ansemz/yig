--- conflicted
+++ resolved
@@ -177,11 +177,7 @@
 		}
 		// Set headers on the first write.
 		// Set standard object headers.
-<<<<<<< HEAD
-		SetObjectHeaders(o.w, o.object, o.hrange, o.statusCode, brand)
-=======
-		SetObjectHeaders(o.w, o.object)
->>>>>>> 0927bb68
+		SetObjectHeaders(o.w, o.object, brand)
 		// Set any additional requested response headers.
 		// You must sign the request, either using an Authorization header or a presigned URL, when using these parameters.
 		// They cannot be used with an unsigned (anonymous) request.
@@ -245,12 +241,7 @@
 			WriteErrorResponse(w, r, ErrMethodNotAllowed)
 			return
 		}
-<<<<<<< HEAD
-		SetObjectHeaders(w, object, nil, http.StatusNotFound, reqCtx.Brand)
-		w.WriteHeader(http.StatusNotFound)
-=======
-		SetObjectHeaders(w, object)
->>>>>>> 0927bb68
+		SetObjectHeaders(w, object, reqCtx.Brand)
 		WriteErrorResponse(w, r, ErrNoSuchKey)
 		return
 	}
@@ -439,12 +430,7 @@
 			WriteErrorResponse(w, r, ErrMethodNotAllowed)
 			return
 		}
-<<<<<<< HEAD
-		SetObjectHeaders(w, object, nil, http.StatusNotFound, reqCtx.Brand)
-		w.WriteHeader(http.StatusNotFound)
-=======
-		SetObjectHeaders(w, object)
->>>>>>> 0927bb68
+		SetObjectHeaders(w, object, reqCtx.Brand)
 		WriteErrorResponse(w, r, ErrNoSuchKey)
 		return
 	}
@@ -506,11 +492,7 @@
 
 	// Successful response.
 	// Set standard object headers.
-<<<<<<< HEAD
-	SetObjectHeaders(w, object, nil, http.StatusOK, reqCtx.Brand)
-=======
-	SetObjectHeaders(w, object)
->>>>>>> 0927bb68
+	SetObjectHeaders(w, object, reqCtx.Brand)
 	w.WriteHeader(http.StatusOK)
 }
 
