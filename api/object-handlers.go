--- conflicted
+++ resolved
@@ -20,7 +20,6 @@
 	"encoding/hex"
 	"encoding/json"
 	"encoding/xml"
-	"github.com/journeymidnight/yig/log"
 	"io"
 	"io/ioutil"
 	"net/http"
@@ -29,6 +28,8 @@
 	"strconv"
 	"strings"
 	"time"
+
+	"github.com/journeymidnight/yig/log"
 
 	. "github.com/journeymidnight/yig/api/datatype"
 	"github.com/journeymidnight/yig/api/datatype/policy"
@@ -312,11 +313,7 @@
 	}
 
 	// io.Writer type which keeps track if any data was written.
-<<<<<<< HEAD
 	writer := newGetObjectResponseWriter(w, r, object, hrange, http.StatusOK, reqCtx.VersionId, reqCtx.AuthType)
-=======
-	writer := newGetObjectResponseWriter(w, r, object, hrange, http.StatusOK, object.VersionId, reqCtx.AuthType)
->>>>>>> 4425b1d1
 
 	switch object.SseType {
 	case "":
