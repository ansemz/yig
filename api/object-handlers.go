/*
 * Minio Cloud Storage, (C) 2015 Minio, Inc.
 *
 * Licensed under the Apache License, Version 2.0 (the "License");
 * you may not use this file except in compliance with the License.
 * You may obtain a copy of the License at
 *
 *     http://www.apache.org/licenses/LICENSE-2.0
 *
 * Unless required by applicable law or agreed to in writing, software
 * distributed under the License is distributed on an "AS IS" BASIS,
 * WITHOUT WARRANTIES OR CONDITIONS OF ANY KIND, either express or implied.
 * See the License for the specific language governing permissions and
 * limitations under the License.
 */

package api

import (
	"encoding/hex"
	"encoding/json"
	"encoding/xml"
	"io"
	"io/ioutil"
	"net/http"
	"net/url"
	"sort"
	"strconv"
	"strings"
	"time"

	. "github.com/journeymidnight/yig/api/datatype"
	"github.com/journeymidnight/yig/api/datatype/policy"
	"github.com/journeymidnight/yig/backend"
	. "github.com/journeymidnight/yig/brand"
	. "github.com/journeymidnight/yig/context"
	"github.com/journeymidnight/yig/crypto"
	. "github.com/journeymidnight/yig/error"
	"github.com/journeymidnight/yig/helper"
	"github.com/journeymidnight/yig/iam/common"
	"github.com/journeymidnight/yig/log"
	. "github.com/journeymidnight/yig/meta/common"
	meta "github.com/journeymidnight/yig/meta/types"
	"github.com/journeymidnight/yig/signature"
)

// supportedGetReqParams - supported request parameters for GET presigned request.
var supportedGetReqParams = map[string]string{
	"response-expires":             "Expires",
	"response-content-type":        "Content-Type",
	"response-cache-control":       "Cache-Control",
	"response-content-disposition": "Content-Disposition",
	"response-content-language":    "Content-Language",
	"response-content-encoding":    "Content-Encoding",
}

// setGetRespHeaders - set any requested parameters as response headers.
func setGetRespHeaders(w http.ResponseWriter, reqParams url.Values) {
	for k, v := range reqParams {
		if header, ok := supportedGetReqParams[k]; ok {
			w.Header()[header] = v
		}
	}
}

func getStorageClassFromHeader(header http.Header, brand Brand) (StorageClass, error) {
	storageClassStr := header.Get(brand.GetHeaderFieldKey(XStorageClass))

	if storageClassStr != "" {
		return MatchStorageClassIndex(storageClassStr)
	} else {
		// If you don't specify this header, Amazon S3 uses STANDARD
		return ObjectStorageClassStandard, nil
	}
}

// errAllowableNotFound - For an anon user, return 404 if have ListBucket, 403 otherwise
// this is in keeping with the permissions sections of the docs of both:
//   HEAD Object: http://docs.aws.amazon.com/AmazonS3/latest/API/RESTObjectHEAD.html
//   GET Object: http://docs.aws.amazon.com/AmazonS3/latest/API/RESTObjectGET.html
func (api ObjectAPIHandlers) errAllowableObjectNotFound(w http.ResponseWriter, r *http.Request, credential common.Credential) {

	// As per "Permission" section in
	// https://docs.aws.amazon.com/AmazonS3/latest/API/RESTObjectGET.html
	// If the object you request does not exist,
	// the error Amazon S3 returns depends on
	// whether you also have the s3:ListBucket
	// permission.
	// * If you have the s3:ListBucket permission
	//   on the bucket, Amazon S3 will return an
	//   HTTP status code 404 ("no such key")
	//   error.
	// * if you don’t have the s3:ListBucket
	//   permission, Amazon S3 will return an HTTP
	//   status code 403 ("access denied") error.`
	ctx := GetRequestContext(r)
	if ctx.BucketInfo == nil {
		WriteErrorResponse(w, r, ErrNoSuchBucket)
		return
	}

	var p policy.Policy
	err := json.Unmarshal(ctx.BucketInfo.Policy, &p)
	if err != nil {
		WriteErrorResponse(w, r, err)
		return
	}
	if p.IsAllowed(policy.Args{
		Action:          policy.ListBucketAction,
		BucketName:      ctx.BucketName,
		ConditionValues: getConditionValues(r, ""),
		IsOwner:         false,
	}) == policy.PolicyAllow {
		err = ErrNoSuchKey
	} else {
		switch ctx.BucketInfo.ACL.CannedAcl {
		case "public-read", "public-read-write":
			err = ErrNoSuchKey
		case "authenticated-read":
			if credential.AccessKeyID != "" {
				err = ErrNoSuchKey
			} else {
				err = ErrAccessDenied
			}
		default:
			if ctx.BucketInfo.OwnerId == credential.ExternRootId {
				err = ErrNoSuchKey
			} else {
				err = ErrAccessDenied
			}
		}
	}
	var status int
	website := ctx.BucketInfo.Website
	apiErrorCode, ok := err.(ApiError)
	if ok {
		status = apiErrorCode.HttpStatusCode()
	} else {
		status = http.StatusInternalServerError
	}
	// match routing rules
	if len(website.RoutingRules) != 0 {
		for _, rule := range website.RoutingRules {
			// If the condition matches, handle redirect
			if rule.Match(ctx.ObjectName, strconv.Itoa(status)) {
				rule.DoRedirect(w, r, ctx.ObjectName)
				return
			}
		}
	}
	if api.ReturnWebsiteErrorDocument(w, r, status) {
		return
	}
	WriteErrorResponse(w, r, err)
}

type GetObjectResponseWriter struct {
	dataWritten bool
	w           http.ResponseWriter
	r           *http.Request
	object      *meta.Object
	hrange      *HttpRange
	statusCode  int
	version     string
	authType    signature.AuthType
}

func newGetObjectResponseWriter(w http.ResponseWriter, r *http.Request, object *meta.Object, hrange *HttpRange, statusCode int, version string, authType signature.AuthType) *GetObjectResponseWriter {
	return &GetObjectResponseWriter{false, w, r, object, hrange, statusCode, version, authType}
}

func (o *GetObjectResponseWriter) Write(p []byte) (int, error) {
	brand := GetContextBrand(o.r)
	if !o.dataWritten {
		if o.version != "" {
			o.w.Header().Set(brand.GetHeaderFieldKey(XVersionId), o.version)
		}
		// Set headers on the first write.
		// Set standard object headers.
<<<<<<< HEAD
		SetObjectHeaders(o.w, o.object, o.hrange, o.statusCode, brand)
=======
		SetObjectHeaders(o.w, o.object)
		// for providing ranged content
>>>>>>> 99162f68
		// Set any additional requested response headers.
		// You must sign the request, either using an Authorization header or a presigned URL, when using these parameters.
		// They cannot be used with an unsigned (anonymous) request.
		if o.authType > signature.AuthTypeAnonymous && o.statusCode == http.StatusOK {
			setGetRespHeaders(o.w, o.r.URL.Query())
		}
		if o.hrange != nil && o.hrange.OffsetBegin > -1 {
			// Override content-length
			o.w.Header().Set("Content-Length", strconv.FormatInt(o.hrange.GetLength(), 10))
			o.w.Header().Set("Content-Range", o.hrange.String())
			o.statusCode = http.StatusPartialContent
		}
		o.w.WriteHeader(o.statusCode)
		o.dataWritten = true
	}
	n, err := o.w.Write(p)
	if n > 0 {
		/*
			If the whole write or only part of write is successfull,
			n should be positive, so record this
		*/
		o.w.(*ResponseRecorder).size += int64(n)
	}
	return n, err
}

// GetObjectHandler - GET Object
// ----------
// This implementation of the GET operation retrieves object. To use GET,
// you must have READ access to the object.
func (api ObjectAPIHandlers) GetObjectHandler(w http.ResponseWriter, r *http.Request) {
	SetOperationName(w, OpGetObject)
	reqCtx := GetRequestContext(r)
	logger := reqCtx.Logger
	var credential common.Credential
	var err error
	if api.HandledByWebsite(w, r) {
		return
	}

	if credential, err = checkRequestAuth(r, policy.GetObjectAction); err != nil {
		WriteErrorResponse(w, r, err)
		return
	}

	// Fetch object stat info.
	object, err := api.ObjectAPI.GetObjectInfoByCtx(reqCtx, credential)
	if err != nil {
		logger.Warn("Unable to fetch object info:", err)
		if err == ErrNoSuchKey {
			api.errAllowableObjectNotFound(w, r, credential)
			return
		}
		WriteErrorResponse(w, r, err)
		return
	}

	if object.DeleteMarker {
		if reqCtx.VersionId != "" {
			WriteErrorResponse(w, r, ErrMethodNotAllowed)
			return
		}
<<<<<<< HEAD
		SetObjectHeaders(w, object, nil, http.StatusNotFound, reqCtx.Brand)
		w.WriteHeader(http.StatusNotFound)
=======
		SetObjectHeaders(w, object)
>>>>>>> 99162f68
		WriteErrorResponse(w, r, ErrNoSuchKey)
		return
	}

	if object.Type == meta.ObjectTypeAppendable {
		object.Etag = helper.Md5FromEtag(object.Etag)
	}

	if object.StorageClass == ObjectStorageClassGlacier {
		freezer, err := api.ObjectAPI.GetFreezer(reqCtx.BucketName, reqCtx.ObjectName, object.VersionId)
		if err != nil {
			if err == ErrNoSuchKey {
				logger.Warn("Unable to get glacier object with because of ErrNoSuchKey")
				WriteErrorResponse(w, r, ErrInvalidGlacierObject)
				return
			}
			logger.Error("Unable to get glacier object info err:", err)
			WriteErrorResponse(w, r, ErrInvalidRestoreInfo)
			return
		}
		if freezer.Status != ObjectHasRestored {
			logger.Warn("Unable to get glacier object because object has not restored:", freezer.Status)
			WriteErrorResponse(w, r, ErrInvalidGlacierObject)
			return
		}
		object.Parts = freezer.Parts
		object.Pool = freezer.Pool
		object.Location = freezer.Location
		object.ObjectId = freezer.ObjectId
	}

	// Get request range.
	var hrange *HttpRange
	rangeHeader := r.Header.Get("Range")
	if rangeHeader != "" {
		if hrange, err = ParseRequestRange(rangeHeader, object.Size); err != nil {
			// Handle only ErrorInvalidRange
			// Ignore other parse error and treat it as regular Get request like Amazon S3.
			if err == ErrorInvalidRange {
				WriteErrorResponse(w, r, ErrInvalidRange)
				return
			}

			// log the error.
			logger.Error("Invalid request range", err)
		}
	}

	// Validate pre-conditions if any.
	if err = checkPreconditions(r.Header, object); err != nil {
		// set object-related metadata headers
		w.Header().Set("Last-Modified", object.LastModifiedTime.UTC().Format(http.TimeFormat))

		if object.Etag != "" {
			w.Header()["ETag"] = []string{"\"" + object.Etag + "\""}
		}
		if err == ContentNotModified { // write only header if is a 304
			WriteErrorResponseHeaders(w, r, err)
		} else {
			WriteErrorResponse(w, r, err)
		}
		return
	}

	sseRequest, err := parseSseHeader(r.Header, reqCtx.Brand)
	if err != nil {
		WriteErrorResponse(w, r, err)
		return
	}
	if len(sseRequest.CopySourceSseCustomerKey) != 0 {
		WriteErrorResponse(w, r, ErrInvalidSseHeader)
		return
	}

	// Get the object.
	startOffset := int64(0)
	length := object.Size
	if hrange != nil {
		startOffset = hrange.OffsetBegin
		length = hrange.GetLength()
	}

	// io.Writer type which keeps track if any data was written.
	writer := newGetObjectResponseWriter(w, r, object, hrange, http.StatusOK, reqCtx.VersionId, reqCtx.AuthType)

	switch object.SseType {
	case "":
		break
	case crypto.S3KMS.String():
		w.Header().Set(reqCtx.Brand.GetHeaderFieldKey(XServerSideEncryption), strings.ToLower(reqCtx.Brand.GetHeaderFieldValue(SSEAlgorithmKMS)))
		// TODO: not implemented yet
	case crypto.S3.String():
		w.Header().Set(reqCtx.Brand.GetHeaderFieldKey(XServerSideEncryption), crypto.SSEAlgorithmAES256)
	case crypto.SSEC.String():
		w.Header().Set(reqCtx.Brand.GetHeaderFieldKey(XSSECAlgorithm), crypto.SSEAlgorithmAES256)
		w.Header().Set(reqCtx.Brand.GetHeaderFieldKey(XSSECKeyMD5),
			r.Header.Get(reqCtx.Brand.GetHeaderFieldKey(XSSECKeyMD5)))
	}

	// Reads the object at startOffset and writes to mw.
	if err := api.ObjectAPI.GetObject(object, startOffset, length, writer, sseRequest); err != nil {
		logger.Error("GetObject error:", err)
		if object.Type == meta.ObjectTypeAppendable && object.Pool == backend.SMALL_FILE_POOLNAME {
			info, err := api.ObjectAPI.GetObjectInfo(object.BucketName, object.ObjectId, object.VersionId, credential)
			if err != nil {
				logger.Error("Unable to fetch object info:", err)
				WriteErrorResponse(w, r, err)
				return
			}
			if info.Pool == backend.BIG_FILE_POOLNAME {
				logger.Warn("Found a object that been fetched during migrating :", err.Error())
				WriteErrorResponse(w, r, ErrObjectMovedPermanently)
				return
			}
		}
		if !writer.dataWritten {
			// Error response only if no data has been written to client yet. i.e if
			// partial data has already been written before an error
			// occurred then no point in setting StatusCode and
			// sending error XML.
			WriteErrorResponse(w, r, err)
			return
		}
		return
	}
	if !writer.dataWritten {
		// If ObjectAPI.GetObject did not return error and no data has
		// been written it would mean that it is a 0-byte object.
		// call wrter.Write(nil) to set appropriate headers.
		writer.Write(nil)
	}
}

// HeadObjectHandler - HEAD Object
// -----------
// The HEAD operation retrieves metadata from an object without returning the object itself.
// TODO refactor HEAD and GET
func (api ObjectAPIHandlers) HeadObjectHandler(w http.ResponseWriter, r *http.Request) {
	//ResponseRecorder
	SetOperationName(w, OpHeadObject)
	reqCtx := GetRequestContext(r)
	logger := reqCtx.Logger
	var credential common.Credential
	var err error
	if credential, err = checkRequestAuth(r, policy.GetObjectAction); err != nil {
		WriteErrorResponse(w, r, err)
		return
	}

	reqVersion := reqCtx.VersionId
	object, err := api.ObjectAPI.GetObjectInfoByCtx(reqCtx, credential)
	if err != nil {
		logger.Warn("Unable to fetch object info:", err)
		if err == ErrNoSuchKey {
			api.errAllowableObjectNotFound(w, r, credential)
			return
		}
		WriteErrorResponse(w, r, err)
		return
	}

	if object.Type == meta.ObjectTypeAppendable {
		object.Etag = helper.Md5FromEtag(object.Etag)
	}

	if object.StorageClass == ObjectStorageClassGlacier {
		freezer, err := api.ObjectAPI.GetFreezerStatus(object.BucketName, object.Name, object.VersionId)
		if err != nil && err != ErrNoSuchKey {
			logger.Warn("Unable to get restore object status", object.BucketName, object.Name, reqVersion,
				"error:", err)
			WriteErrorResponse(w, r, err)
			return
		}
		if freezer != nil && freezer.Status == ObjectHasRestored {
			w.Header().Set(strings.ToLower(reqCtx.Brand.GetHeaderFieldKey(XRestore)), "ongoing-request='true'")
		} else {
			w.Header().Set(strings.ToLower(reqCtx.Brand.GetHeaderFieldKey(XRestore)), "ongoing-request='false'")
		}
	}

	if object.DeleteMarker {
		if reqCtx.VersionId != "" {
			WriteErrorResponse(w, r, ErrMethodNotAllowed)
			return
		}
<<<<<<< HEAD
		SetObjectHeaders(w, object, nil, http.StatusNotFound, reqCtx.Brand)
		w.WriteHeader(http.StatusNotFound)
=======
		SetObjectHeaders(w, object)
>>>>>>> 99162f68
		WriteErrorResponse(w, r, ErrNoSuchKey)
		return
	}

	// Get request range.
	rangeHeader := r.Header.Get("Range")
	if rangeHeader != "" {
		if _, err = ParseRequestRange(rangeHeader, object.Size); err != nil {
			// Handle only ErrorInvalidRange
			// Ignore other parse error and treat it as regular Get request like Amazon S3.
			if err == ErrorInvalidRange {
				WriteErrorResponse(w, r, ErrInvalidRange)
				return
			}

			// log the error.
			logger.Error("Invalid request range:", err)
		}
	}

	// Validate pre-conditions if any.
	if err = checkPreconditions(r.Header, object); err != nil {
		// set object-related metadata headers
		w.Header().Set("Last-Modified", object.LastModifiedTime.UTC().Format(http.TimeFormat))

		if object.Etag != "" {
			w.Header()["ETag"] = []string{"\"" + object.Etag + "\""}
		}
		if err == ContentNotModified { // write only header if is a 304
			WriteErrorResponseHeaders(w, r, err)
		} else {
			WriteErrorResponse(w, r, err)
		}
		return
	}

	_, err = parseSseHeader(r.Header, reqCtx.Brand)
	if err != nil {
		WriteErrorResponse(w, r, err)
		return
	}

	switch object.SseType {
	case "":
		break
	case crypto.S3KMS.String():
		w.Header().Set(reqCtx.Brand.GetHeaderFieldKey(XServerSideEncryption), strings.ToLower(reqCtx.Brand.GetHeaderFieldValue(SSEAlgorithmKMS)))
		// TODO: not implemented yet
	case crypto.S3.String():
		w.Header().Set(reqCtx.Brand.GetHeaderFieldKey(XServerSideEncryption), crypto.SSEAlgorithmAES256)
	case crypto.SSEC.String():
		w.Header().Set(reqCtx.Brand.GetHeaderFieldKey(XSSECAlgorithm), crypto.SSEAlgorithmAES256)
		w.Header().Set(reqCtx.Brand.GetHeaderFieldKey(XSSECKeyMD5),
			r.Header.Get(reqCtx.Brand.GetHeaderFieldKey(XSSECKeyMD5)))
	}

	// Successful response.
	// Set standard object headers.
<<<<<<< HEAD
	SetObjectHeaders(w, object, nil, http.StatusOK, reqCtx.Brand)
=======
	SetObjectHeaders(w, object)
>>>>>>> 99162f68
	w.WriteHeader(http.StatusOK)
}

// CopyObjectHandler - Copy Object
// ----------
// This implementation of the PUT operation adds an object to a bucket
// while reading the object from another source.
func (api ObjectAPIHandlers) CopyObjectHandler(w http.ResponseWriter, r *http.Request) {
	//ResponseRecorder
	SetOperationName(w, OpCopyObject)

	reqCtx := GetRequestContext(r)
	logger := reqCtx.Logger
	targetBucketName := reqCtx.BucketName
	targetObjectName := reqCtx.ObjectName
	targetBucket := reqCtx.BucketInfo

	if forbidOverwriteStr, ok := r.Header[reqCtx.Brand.GetHeaderFieldKey(XForbidOverwrite)]; ok {
		forbidOverwrite, err := strconv.ParseBool(forbidOverwriteStr[0])
		if err != nil {
			WriteErrorResponse(w, r, err)
			return
		}
		reqCtx.IsObjectForbidOverwrite = forbidOverwrite
	}

	var credential common.Credential
	var err error
	if credential, err = checkRequestAuth(r, policy.PutObjectAction); err != nil {
		WriteErrorResponse(w, r, err)
		return
	}

	// copy source is of form: /bucket-name/object-name?versionId=xxxxxx
	copySource := r.Header.Get(reqCtx.Brand.GetHeaderFieldKey(XCopySource))

	// Skip the first element if it is '/', split the rest.
	if strings.HasPrefix(copySource, "/") {
		copySource = copySource[1:]
	}
	splits := strings.SplitN(copySource, "/", 2)

	// Save sourceBucket and sourceObject extracted from url Path.
	var sourceBucketName, sourceObjectName, sourceVersion string
	if len(splits) == 2 {
		sourceBucketName = splits[0]
		sourceObjectName = splits[1]
	}
	// If source object is empty, reply back error.
	if sourceBucketName == "" || sourceObjectName == "" {
		WriteErrorResponse(w, r, ErrInvalidCopySource)
		return
	}

	splits = strings.SplitN(sourceObjectName, "?", 2)
	if len(splits) == 2 {
		sourceObjectName = splits[0]
		if !strings.HasPrefix(splits[1], "versionId=") {
			WriteErrorResponse(w, r, ErrInvalidCopySource)
			return
		}
		sourceVersion = strings.TrimPrefix(splits[1], "versionId=")
	}

	// X-Amz-Copy-Source should be URL-encoded
	sourceBucketName, err = url.QueryUnescape(sourceBucketName)
	if err != nil {
		WriteErrorResponse(w, r, ErrInvalidCopySource)
		return
	}
	sourceObjectName, err = url.QueryUnescape(sourceObjectName)
	if err != nil {
		WriteErrorResponse(w, r, ErrInvalidCopySource)
		return
	}

	logger.Info("Copying object from", sourceBucketName, sourceObjectName,
		sourceVersion, "to", targetBucketName, targetObjectName)

	sourceBucket, err := api.ObjectAPI.GetBucket(sourceBucketName)
	if err != nil {
		WriteErrorResponse(w, r, ErrInvalidCopySource)
	}

	credentialUpdate := credential
	err = checkSourceBucketAuth(r, policy.GetObjectAction, sourceBucket, sourceObjectName, &credentialUpdate)
	sourceObject, err := api.ObjectAPI.GetObjectInfo(sourceBucketName, sourceObjectName,
		sourceVersion, credentialUpdate)

	if err != nil {
		logger.Error("Unable to fetch object info:", err)
		WriteErrorResponseWithResource(w, r, err, copySource)
		return
	}

	sseRequest, err := parseSseHeader(r.Header, reqCtx.Brand)
	if err != nil {
		WriteErrorResponse(w, r, err)
		return
	}
	if sseRequest.Type == "" {
		if configuration, ok := api.ObjectAPI.CheckBucketEncryption(reqCtx.BucketInfo); ok {
			if configuration.SSEAlgorithm == crypto.SSEAlgorithmAES256 {
				sseRequest.Type = crypto.S3.String()
			}
			//TODO:add kms
		}
	}
	if sseRequest.Type == "" {
		sseRequest.Type = sourceObject.SseType
	}

	// Verify before x-amz-copy-source preconditions before continuing with CopyObject.
	if err = checkObjectPreconditions(w, r, sourceObject, reqCtx.Brand); err != nil {
		WriteErrorResponse(w, r, err)
		return
	}

	var targetStorageClass StorageClass
	targetStorageClass, err = getStorageClassFromHeader(r.Header, reqCtx.Brand)
	if err != nil {
		WriteErrorResponse(w, r, err)
		return
	}

	var isMetadataOnly, isTranStorageClassOnly bool

	// If the object metadata is modified or the object storage type is converted, the following conditions are met
	// For non-archive storage object modification metadata and type conversion, no copy operation is required
	// For objects that were originally archived and stored for metadata modification and storage type modification, only database metadata needs to be modified.
	if sourceBucketName == targetBucketName && sourceObjectName == targetObjectName {
		if sourceObject.StorageClass == ObjectStorageClassGlacier && targetStorageClass != ObjectStorageClassGlacier {
			WriteErrorResponse(w, r, ErrInvalidStorageClassConvert)
			return
		}
		if targetBucket.Versioning == BucketVersioningDisabled || (targetBucket.Versioning == BucketVersioningSuspended && sourceObject.VersionId == meta.NullVersion) {
			isMetadataOnly = true
		}
		if sourceObject.StorageClass != ObjectStorageClassGlacier && targetStorageClass == ObjectStorageClassGlacier {
			isMetadataOnly = false
		}
		if sourceObject.StorageClass != targetStorageClass && targetBucket.Versioning != BucketVersioningEnabled {
			isTranStorageClassOnly = true
		}
	}

	truelySourceObject := sourceObject
	if sourceObject.StorageClass == ObjectStorageClassGlacier {
		// When only modifying object metadata, there is no need to unfreeze the object
		if !isMetadataOnly {
			freezer, err := api.ObjectAPI.GetFreezer(sourceBucketName, sourceObjectName, sourceObject.VersionId)
			if err != nil {
				if err == ErrNoSuchKey {
					logger.Error("Unable to get glacier object with no restore")
					WriteErrorResponse(w, r, ErrInvalidGlacierObject)
					return
				}
				logger.Error("Unable to get glacier object info err:", err)
				WriteErrorResponse(w, r, ErrInvalidRestoreInfo)
				return
			}
			if freezer.Status != ObjectHasRestored {
				logger.Error("Unable to get glacier object with no restore")
				WriteErrorResponse(w, r, ErrInvalidGlacierObject)
				return
			}
			sourceObject.Parts = freezer.Parts
			sourceObject.PartsIndex = freezer.PartsIndex
			sourceObject.Pool = freezer.Pool
			sourceObject.Location = freezer.Location
			sourceObject.ObjectId = freezer.ObjectId
		}
	}

	// maximum Upload size for object in a single CopyObject operation.
	if isMaxObjectSize(sourceObject.Size) {
		WriteErrorResponseWithResource(w, r, ErrEntityTooLarge, copySource)
		return
	}

	targetACL, err := getAclFromHeader(r.Header, reqCtx.Brand)
	if err != nil {
		WriteErrorResponse(w, r, err)
		return
	}

	// Note that sourceObject and targetObject are pointers
	targetObject := &meta.Object{}
	targetObject.ACL = targetACL
	targetObject.OwnerId = sourceObject.OwnerId
	targetObject.BucketName = targetBucketName
	targetObject.Name = targetObjectName
	targetObject.Size = sourceObject.Size
	targetObject.Etag = sourceObject.Etag
	targetObject.Parts = sourceObject.Parts
	targetObject.Type = sourceObject.Type
	targetObject.ObjectId = sourceObject.ObjectId
	targetObject.Pool = sourceObject.Pool
	targetObject.Location = sourceObject.Location
	targetObject.StorageClass = targetStorageClass
	targetObject.CreateTime = uint64(time.Now().UnixNano())
	targetObject.SseType = sourceObject.SseType
	targetObject.EncryptionKey = sourceObject.EncryptionKey
	targetObject.InitializationVector = sourceObject.InitializationVector

	directive := r.Header.Get(reqCtx.Brand.GetHeaderFieldKey(XMetadataDirective))
	if directive == "COPY" || directive == "" {
		targetObject.CustomAttributes = sourceObject.CustomAttributes
		targetObject.ContentType = sourceObject.ContentType
	} else if directive == "REPLACE" {
		newMetadata := extractMetadataFromHeader(r.Header, reqCtx.Brand)
		if c, ok := newMetadata["content-type"]; ok {
			targetObject.ContentType = c
		} else {
			targetObject.ContentType = sourceObject.ContentType
		}
		targetObject.CustomAttributes = newMetadata
	} else {
		WriteErrorResponse(w, r, ErrInvalidCopyRequest)
		return
	}

	pipeReader, pipeWriter := io.Pipe()
	if !isMetadataOnly {
		go func() {
			startOffset := int64(0) // Read the whole file.
			// Get the object.
			err = api.ObjectAPI.GetObject(sourceObject, startOffset, sourceObject.Size,
				pipeWriter, sseRequest)
			if err != nil {
				logger.Error("Unable to read an object:", err)
				pipeWriter.CloseWithError(err)
				return
			}
			pipeWriter.Close()
		}()
	}

	// Create the object.
	result, err := api.ObjectAPI.CopyObject(reqCtx, targetObject, truelySourceObject, pipeReader, credential, sseRequest, isMetadataOnly, isTranStorageClassOnly)
	if err != nil {
		logger.Error("CopyObject failed:", err)
		WriteErrorResponse(w, r, err)
		return
	}

	response := GenerateCopyObjectResponse(result.Md5, result.LastModified)
	encodedSuccessResponse := EncodeResponse(response)
	// write headers
	if result.Md5 != "" {
		w.Header()["ETag"] = []string{"\"" + result.Md5 + "\""}
	}
	if sourceVersion != "" {
		w.Header().Set(strings.ToLower(reqCtx.Brand.GetHeaderFieldKey(XCopySourceVersionId)), sourceVersion)
	}
	if result.VersionId != "" {
		w.Header().Set(strings.ToLower(reqCtx.Brand.GetHeaderFieldKey(XVersionId)), result.VersionId)
	}
	// Set SSE related headers
	for _, headerName := range []string{
		reqCtx.Brand.GetHeaderFieldKey(XServerSideEncryption),
		reqCtx.Brand.GetHeaderFieldKey(SSEKmsID),
		reqCtx.Brand.GetHeaderFieldKey(XSSECAlgorithm),
		reqCtx.Brand.GetHeaderFieldKey(XSSECKeyMD5),
	} {
		if header := r.Header.Get(headerName); header != "" {
			w.Header().Set(headerName, header)
		}
	}

	for s, v := range result.DeltaInfo {
		SetDeltaSize(w, s, v)
	}
	// write success response.
	WriteSuccessResponse(w, r, encodedSuccessResponse)
	// Explicitly close the reader, to avoid fd leaks.
	pipeReader.Close()
}

// RenameObjectHandler - Rename Object
// ----------
// Do not support bucket to enable multiVersion renaming;
// Folder renaming operation is not supported.
func (api ObjectAPIHandlers) RenameObjectHandler(w http.ResponseWriter, r *http.Request) {
	SetOperationName(w, OpRenameObject)
	reqCtx := GetRequestContext(r)
	logger := reqCtx.Logger
	bucketName := reqCtx.BucketName
	targetObjectName := reqCtx.ObjectName

	// Determine if the renamed object is legal
	if hasSuffix(reqCtx.ObjectName, "/") || reqCtx.ObjectName == "" {
		WriteErrorResponse(w, r, ErrInvalidRenameTarget)
		return
	}

	var credential common.Credential
	var err error
	if credential, err = checkRequestAuth(r, policy.PutObjectAction); err != nil {
		WriteErrorResponse(w, r, err)
		return
	}

	if reqCtx.ObjectInfo != nil {
		WriteErrorResponse(w, r, ErrInvalidRenameTarget)
		return
	}

	sourceObjectName := r.Header.Get(reqCtx.Brand.GetHeaderFieldKey(XRenameSourceKey))

	if sourceObjectName == reqCtx.ObjectName {
		WriteErrorResponse(w, r, ErrInvalidRenameTarget)
		return
	}

	// X-Amz-Copy-Source should be URL-encoded
	sourceObjectName, err = url.QueryUnescape(sourceObjectName)
	if err != nil {
		WriteErrorResponse(w, r, ErrInvalidRenameSourceKey)
		return
	}

	// Determine if the renamed object is a folder
	if hasSuffix(sourceObjectName, "/") {
		WriteErrorResponse(w, r, ErrInvalidRenameSourceKey)
		return
	}
	logger.Info("Renaming object from", bucketName, sourceObjectName,
		"to", targetObjectName)

	//TODO: Supplement Object MultiVersion Judge.
	bucket := reqCtx.BucketInfo
	if bucket.Versioning != BucketVersioningDisabled {
		WriteErrorResponse(w, r, ErrNotSupportBucketEnabledVersion)
		return
	}
	logger.Info("Bucket Multi-version is:", bucket.Versioning)

	var sourceVersion string
	sourceObject, err := api.ObjectAPI.GetObjectInfo(reqCtx.BucketName, sourceObjectName,
		sourceVersion, credential)
	if err != nil {
		WriteErrorResponseWithResource(w, r, err, sourceObjectName)
		return
	}

	targetObject := sourceObject
	targetObject.Name = reqCtx.ObjectName
	result, err := api.ObjectAPI.RenameObject(reqCtx, targetObject, sourceObjectName, credential)
	if err != nil {
		logger.Warn("Unable to update object meta for", targetObject.Name,
			"error:", err)
		WriteErrorResponse(w, r, err)
		return
	}
	response := GenerateRenameObjectResponse(result.LastModified)
	encodedSuccessResponse := EncodeResponse(response)

	// write success response.
	WriteSuccessResponse(w, r, encodedSuccessResponse)
}

// PutObjectHandler - PUT Object
// ----------
// This implementation of the PUT operation adds an object to a bucket.
func (api ObjectAPIHandlers) PutObjectHandler(w http.ResponseWriter, r *http.Request) {
	SetOperationName(w, OpPutObject)
	reqCtx := GetRequestContext(r)
	logger := reqCtx.Logger
	// If the matching failed, it means that the X-Amz-Copy-Source was
	// wrong, fail right here.
	if _, ok := r.Header[reqCtx.Brand.GetHeaderFieldKey(XCopySource)]; ok {
		WriteErrorResponse(w, r, ErrInvalidCopySource)
		return
	}

	var err error
	if !isValidObjectName(reqCtx.ObjectName) {
		WriteErrorResponse(w, r, ErrInvalidObjectName)
		return
	}

	if forbidOverwriteStr, ok := r.Header[reqCtx.Brand.GetHeaderFieldKey(XForbidOverwrite)]; ok {
		forbidOverwrite, err := strconv.ParseBool(forbidOverwriteStr[0])
		if err != nil {
			WriteErrorResponse(w, r, err)
			return
		}
		reqCtx.IsObjectForbidOverwrite = forbidOverwrite
	}
	// if Content-Length is unknown/missing, deny the request
	size := r.ContentLength
	if reqCtx.AuthType == signature.AuthTypeStreamingSigned {
		if sizeStr, ok := r.Header[reqCtx.Brand.GetHeaderFieldKey(XDecodedContentLength)]; ok {
			if sizeStr[0] == "" {
				WriteErrorResponse(w, r, ErrMissingContentLength)
				return
			}
			size, err = strconv.ParseInt(sizeStr[0], 10, 64)
			if err != nil {
				WriteErrorResponse(w, r, err)
				return
			}
		}
	}

	if size == -1 {
		WriteErrorResponse(w, r, ErrMissingContentLength)
		return
	}

	// maximum Upload size for objects in a single operation
	if isMaxObjectSize(size) {
		WriteErrorResponse(w, r, ErrEntityTooLarge)
		return
	}

	storageClass, err := getStorageClassFromHeader(r.Header, reqCtx.Brand)
	if err != nil {
		WriteErrorResponse(w, r, err)
		return
	}

	// Save metadata.
	metadata := extractMetadataFromHeader(r.Header, reqCtx.Brand)
	// Get Content-Md5 sent by client and verify if valid
	if _, ok := r.Header["Content-Md5"]; !ok {
		metadata["md5Sum"] = ""
	} else {
		if len(r.Header.Get("Content-Md5")) == 0 {
			logger.Info("Content Md5 is null")
			WriteErrorResponse(w, r, ErrInvalidDigest)
			return
		}
		md5Bytes, err := checkValidMD5(r.Header.Get("Content-Md5"))
		if err != nil {
			logger.Info("Content Md5 is invalid")
			WriteErrorResponse(w, r, ErrInvalidDigest)
			return
		} else {
			metadata["md5Sum"] = hex.EncodeToString(md5Bytes)
		}
	}

	if reqCtx.AuthType == signature.AuthTypeStreamingSigned {
		if contentEncoding, ok := metadata["content-encoding"]; ok {
			contentEncoding = signature.TrimAwsChunkedContentEncoding(contentEncoding, reqCtx.Brand)
			if contentEncoding != "" {
				// Make sure to trim and save the content-encoding
				// parameter for a streaming signature which is set
				// to a custom value for example: "aws-chunked,gzip".
				metadata["content-encoding"] = contentEncoding
			} else {
				// Trimmed content encoding is empty when the header
				// value is set to "aws-chunked" only.

				// Make sure to delete the content-encoding parameter
				// for a streaming signature which is set to value
				// for example: "aws-chunked"
				delete(metadata, "content-encoding")
			}
		}
	}

	// Parse SSE related headers
	// Support SSE-S3 and SSE-C now
	var sseRequest SseRequest

	if hasServerSideEncryptionHeader(r.Header, reqCtx.Brand) && !hasSuffix(reqCtx.ObjectName, "/") { // handle SSE requests
		sseRequest, err = parseSseHeader(r.Header, reqCtx.Brand)
		if err != nil {
			WriteErrorResponse(w, r, err)
			return
		}
	} else if configuration, ok := api.ObjectAPI.CheckBucketEncryption(reqCtx.BucketInfo); ok {
		if configuration.SSEAlgorithm == crypto.SSEAlgorithmAES256 {
			sseRequest.Type = crypto.S3.String()
		}
		//TODO:add kms
	}

	acl, err := getAclFromHeader(r.Header, reqCtx.Brand)
	if err != nil {
		WriteErrorResponse(w, r, err)
		return
	}

	credential, dataReadCloser, err := signature.VerifyUpload(r, reqCtx.Brand)
	if err != nil {
		WriteErrorResponse(w, r, err)
		return
	}

	// do bucket policy check first
	isAllow, err := IsBucketPolicyAllowed(&credential, reqCtx.BucketInfo, r, policy.PutObjectAction, reqCtx.ObjectName)
	helper.Logger.Info("checkRequestAuth1:", isAllow, err)
	if err == nil && isAllow == false {
		//then do ram policy check if the request is from a sub user of who own this bucket
		if credential.ExternRootId == reqCtx.BucketInfo.OwnerId {
			isAllow, err = IsRamPolicyAllowed(credential.Policy, r, policy.PutObjectAction)
			helper.Logger.Info("checkRequestAuth2:", isAllow, err)
		}
	}
	if err != nil {
		WriteErrorResponse(w, r, err)
		return
	}
	credential.AllowOtherUserAccess = isAllow

	var result PutObjectResult
	result, err = api.ObjectAPI.PutObject(reqCtx, credential, size, dataReadCloser,
		metadata, acl, sseRequest, storageClass)
	if err != nil {
		logger.Error("Unable to create object", reqCtx.ObjectName, "error:", err)
		WriteErrorResponse(w, r, err)
		return
	}

	isCallback, callbackMessage, err := GetCallbackFromHeader(r.Header)
	if err != nil {
		logger.Warn("Unable to get callback info with PutObject request:", reqCtx.ObjectName, "error:", err)
		WriteErrorResponse(w, r, err)
		return
	}
	if isCallback {
		callbackMagicInfos := CallBackMagicInfos{
			BucketName: reqCtx.BucketName,
			FileName:   reqCtx.ObjectName,
			VersionId:  reqCtx.VersionId,
			Etag:       result.Md5,
			ObjectSize: result.ObjectSize,
			MimeType:   metadata["Content-Type"],
			CreateTime: uint64(result.LastModified.UnixNano() / 1e6),
		}
		callbackMessage.Credential = credential
		resultCallback, err := api.CallbackProcess(callbackMagicInfos, callbackMessage, logger, credential)
		if err != nil {
			WriteErrorResponse(w, r, err)
			return
		}
		w.Header().Add("x-uos-callback-result", resultCallback)
	}

	if result.Md5 != "" {
		w.Header()["ETag"] = []string{"\"" + result.Md5 + "\""}
	}
	if result.VersionId != "" {
		w.Header().Set(strings.ToLower(reqCtx.Brand.GetHeaderFieldKey(XVersionId)), result.VersionId)
	}
	// Set SSE related headers
	for _, headerName := range []string{
		reqCtx.Brand.GetHeaderFieldKey(XServerSideEncryption),
		reqCtx.Brand.GetHeaderFieldKey(SSEKmsID),
		reqCtx.Brand.GetHeaderFieldKey(XSSECAlgorithm),
		reqCtx.Brand.GetHeaderFieldKey(XSSECKeyMD5),
	} {
		if header := r.Header.Get(headerName); header != "" {
			w.Header().Set(headerName, header)
		}
	}
	for sc, v := range result.DeltaInfo {
		SetDeltaSize(w, sc, v)
	}
	WriteSuccessResponse(w, r, nil)
}

// AppendObjectHandler - Append Object
// ----------
// This implementation of the POST operation append an object in a bucket.
func (api ObjectAPIHandlers) AppendObjectHandler(w http.ResponseWriter, r *http.Request) {
	SetOperationName(w, OpAppendObject)
	reqCtx := GetRequestContext(r)
	logger := reqCtx.Logger
	bucketName := reqCtx.BucketName
	objectName := reqCtx.ObjectName

	logger.Info("Appending object:", bucketName, objectName)

	var authType = signature.GetRequestAuthType(r, reqCtx.Brand)
	var err error

	if !isValidObjectName(objectName) {
		WriteErrorResponse(w, r, ErrInvalidObjectName)
		return
	}

	pos := r.URL.Query().Get("position")
	// Parse SSE related headers
	// Support SSE-S3 and SSE-C now
	var sseRequest SseRequest
	var position uint64
	var acl Acl

	if position, err = checkPosition(pos); err != nil {
		WriteErrorResponse(w, r, ErrInvalidPosition)
		return
	}

	// if Content-Length is unknown/missing, deny the request
	size := r.ContentLength
	if authType == signature.AuthTypeStreamingSigned {
		if sizeStr := r.Header.Get(reqCtx.Brand.GetHeaderFieldKey(XDecodedContentLength)); sizeStr != "" {
			size, err = strconv.ParseInt(sizeStr, 10, 64)
			if err != nil {
				WriteErrorResponse(w, r, err)
				return
			}
		} else {
			WriteErrorResponse(w, r, ErrMissingContentLength)
			return
		}
	}
	if size == -1 {
		WriteErrorResponse(w, r, ErrMissingContentLength)
		return
	}

	// maximum Upload size for objects in a single operation
	if isMaxObjectSize(size) {
		WriteErrorResponse(w, r, ErrEntityTooLarge)
		return
	}

	storageClass, err := getStorageClassFromHeader(r.Header, reqCtx.Brand)
	if err != nil {
		WriteErrorResponse(w, r, err)
		return
	}

	// Save metadata.
	metadata := extractMetadataFromHeader(r.Header, reqCtx.Brand)
	// Get Content-Md5 sent by client and verify if valid
	if _, ok := r.Header["Content-Md5"]; !ok {
		metadata["md5Sum"] = ""
	} else {
		if len(r.Header.Get("Content-Md5")) == 0 {
			logger.Warn("Content Md5 is null")
			WriteErrorResponse(w, r, ErrInvalidDigest)
			return
		}
		md5Bytes, err := checkValidMD5(r.Header.Get("Content-Md5"))
		if err != nil {
			logger.Warn("Content Md5 is invalid")
			WriteErrorResponse(w, r, ErrInvalidDigest)
			return
		} else {
			metadata["md5Sum"] = hex.EncodeToString(md5Bytes)
		}
	}

	if authType == signature.AuthTypeStreamingSigned {
		if contentEncoding, ok := metadata["content-encoding"]; ok {
			contentEncoding = signature.TrimAwsChunkedContentEncoding(contentEncoding, reqCtx.Brand)
			if contentEncoding != "" {
				// Make sure to trim and save the content-encoding
				// parameter for a streaming signature which is set
				// to a custom value for example: "aws-chunked,gzip".
				metadata["content-encoding"] = contentEncoding
			} else {
				// Trimmed content encoding is empty when the header
				// value is set to "aws-chunked" only.

				// Make sure to delete the content-encoding parameter
				// for a streaming signature which is set to value
				// for example: "aws-chunked"
				delete(metadata, "content-encoding")
			}
		}
	}

	// Verify auth
	credential, dataReadCloser, err := signature.VerifyUpload(r, reqCtx.Brand)
	if err != nil {
		WriteErrorResponse(w, r, err)
		return
	}

	// do bucket policy check first
	isAllow, err := IsBucketPolicyAllowed(&credential, reqCtx.BucketInfo, r, policy.PutObjectAction, reqCtx.ObjectName)
	helper.Logger.Info("checkRequestAuth1:", isAllow, err)
	if err == nil && isAllow == false {
		//then do ram policy check if the request is from a sub user of who own this bucket
		if credential.ExternRootId == reqCtx.BucketInfo.OwnerId {
			isAllow, err = IsRamPolicyAllowed(credential.Policy, r, policy.PutObjectAction)
			helper.Logger.Info("checkRequestAuth2:", isAllow, err)
		}
	}
	if err != nil {
		WriteErrorResponse(w, r, err)
		return
	}
	credential.AllowOtherUserAccess = isAllow

	// Check whether the object is exist or not
	// Check whether the bucket is owned by the specified user
	objInfo, err := api.ObjectAPI.GetObjectInfoByCtx(reqCtx, credential)
	if err != nil && err != ErrNoSuchKey {
		WriteErrorResponse(w, r, err)
		return
	}

	if objInfo != nil && objInfo.Type != meta.ObjectTypeAppendable {
		WriteErrorResponse(w, r, ErrObjectNotAppendable)
		return
	}

	if objInfo != nil && objInfo.Size != int64(position) {
		logger.Info("Current Size:", objInfo.Size, "Position:", position)
		w.Header().Set(reqCtx.Brand.GetHeaderFieldKey(XNextAppendPosition), strconv.FormatInt(objInfo.Size, 10))
		WriteErrorResponse(w, r, ErrPositionNotEqualToLength)
		return
	}

	if err == ErrNoSuchKey {
		if isFirstAppend(position) {
			acl, err = getAclFromHeader(r.Header, reqCtx.Brand)
			if err != nil {
				WriteErrorResponse(w, r, err)
				return
			}
		} else {
			w.Header().Set(reqCtx.Brand.GetHeaderFieldKey(XNextAppendPosition), "0")
			WriteErrorResponse(w, r, ErrPositionNotEqualToLength)
			return
		}
	} else {
		acl = objInfo.ACL
	}

	if hasServerSideEncryptionHeader(r.Header, reqCtx.Brand) && !hasSuffix(objectName, "/") { // handle SSE requests
		sseRequest, err = parseSseHeader(r.Header, reqCtx.Brand)
		if err != nil {
			WriteErrorResponse(w, r, err)
			return
		}
		if sseRequest.Type == crypto.SSEC.String() {
			WriteErrorResponse(w, r, ErrNotImplemented)
			return
		}
	}

	var result AppendObjectResult
	result, err = api.ObjectAPI.AppendObject(reqCtx, credential, position, size, dataReadCloser,
		metadata, acl, sseRequest, storageClass, objInfo)
	if err != nil {
		logger.Error("Unable to append object", objectName, "error:", err)
		WriteErrorResponse(w, r, err)
		return
	}

	if result.Md5 != "" {
		w.Header()["ETag"] = []string{"\"" + result.Md5 + "\""}
	}
	if result.VersionId != "" {
		w.Header().Set(reqCtx.Brand.GetHeaderFieldKey(XVersionId), result.VersionId)
	}

	// Set SSE related headers
	for _, headerName := range []string{
		reqCtx.Brand.GetHeaderFieldKey(XServerSideEncryption),
	} {
		if header := r.Header.Get(headerName); header != "" {
			w.Header().Set(headerName, header)
		}
	}

	if reqCtx.ObjectInfo == nil {
		SetDeltaSize(w, storageClass, size)
	} else {
		SetDeltaSize(w, reqCtx.ObjectInfo.StorageClass, size)
	}

	// Set next position
	w.Header().Set(reqCtx.Brand.GetHeaderFieldKey(XNextAppendPosition), strconv.FormatInt(result.NextPosition, 10))

	WriteSuccessResponse(w, r, nil)
}

func (api ObjectAPIHandlers) PutObjectMeta(w http.ResponseWriter, r *http.Request) {
	SetOperationName(w, OpPutObjectMeta)
	reqCtx := GetRequestContext(r)
	logger := reqCtx.Logger
	bucketName := reqCtx.BucketName
	objectName := reqCtx.ObjectName

	logger.Info("Put object meta:", bucketName, objectName)

	var credential common.Credential
	var err error
	if credential, err = checkRequestAuth(r, policy.PutObjectAction); err != nil {
		WriteErrorResponse(w, r, err)
		return
	}

	if r.ContentLength <= 0 {
		WriteErrorResponse(w, r, ErrMissingContentLength)
		return
	}

	if r.ContentLength > MaxObjectMetaConfigurationSize {
		WriteErrorResponse(w, r, ErrEntityTooLarge)
		return
	}

	metaData, err := ParseMetaConfig(io.LimitReader(r.Body, r.ContentLength), reqCtx.Brand)
	if err != nil {
		WriteErrorResponse(w, r, err)
		return
	}
	object := reqCtx.ObjectInfo
	object.CustomAttributes = metaData.Data

	err = api.ObjectAPI.PutObjectMeta(reqCtx.BucketInfo, object, credential)
	if err != nil {
		logger.Warn("Unable to update object meta for", object.Name,
			"error:", err)
		WriteErrorResponse(w, r, err)
		return
	}

	WriteSuccessResponse(w, r, nil)
}

func (api ObjectAPIHandlers) RestoreObjectHandler(w http.ResponseWriter, r *http.Request) {
	SetOperationName(w, OpRestoreObject)
	reqCtx := GetRequestContext(r)
	logger := reqCtx.Logger
	var credential common.Credential
	var err error
	if api.HandledByWebsite(w, r) {
		return
	}

	if credential, err = checkRequestAuth(r, policy.GetObjectAction); err != nil {
		WriteErrorResponse(w, r, err)
		return
	}

	// Fetch object stat info.
	object, err := api.ObjectAPI.GetObjectInfoByCtx(reqCtx, credential)
	if err != nil {
		logger.Error("Unable to fetch object info:", err)
		if err == ErrNoSuchKey {
			api.errAllowableObjectNotFound(w, r, credential)
			return
		}
		WriteErrorResponse(w, r, err)
		return
	}

	if object.StorageClass != ObjectStorageClassGlacier {
		WriteErrorResponse(w, r, ErrInvalidStorageClass)
		return
	}

	if object.DeleteMarker {
		w.Header().Set(strings.ToLower(reqCtx.Brand.GetHeaderFieldKey(XDeleteMarker)), "true")
		WriteErrorResponse(w, r, ErrNoSuchKey)
		return
	}

	info, err := GetRestoreInfo(r)
	if err != nil {
		logger.Error("Unable to get freezer info:", err)
		WriteErrorResponse(w, r, ErrInvalidRestoreInfo)
		return
	}

	freezer, err := api.ObjectAPI.GetFreezerStatus(object.BucketName, object.Name, object.VersionId)
	if err != nil && err != ErrNoSuchKey {
		logger.Error("Unable to get restore object status", object.BucketName, object.Name,
			"error:", err)
		WriteErrorResponse(w, r, err)
		return
	}
	if err == ErrNoSuchKey || freezer.Name == "" {
		status, err := MatchStatusIndex("READY")
		if err != nil {
			logger.Warn("Unable to get freezer status:", err)
			WriteErrorResponse(w, r, ErrInvalidRestoreInfo)
			return
		}

		lifeTime := info.Days
		if lifeTime < 1 || lifeTime > 30 {
			logger.Warn("The user has set the wrong defrost time")
			WriteErrorResponse(w, r, ErrInvalidRestoreDate)
			return
		}

		targetFreezer := &meta.Freezer{}
		targetFreezer.BucketName = object.BucketName
		targetFreezer.Name = object.Name
		targetFreezer.Status = status
		targetFreezer.LifeTime = lifeTime
		targetFreezer.Type = object.Type
		targetFreezer.CreateTime = object.CreateTime
		targetFreezer.VersionId = object.VersionId
		if helper.CONFIG.RestoreMigratesFile {
			err = api.ObjectAPI.CreateFreezer(targetFreezer)
		} else {
			targetFreezer.Pool = object.Pool
			targetFreezer.Location = object.Location
			targetFreezer.ObjectId = object.ObjectId
			targetFreezer.Parts = object.Parts
			targetFreezer.PartsIndex = object.PartsIndex
			err = api.ObjectAPI.RestoreObject(targetFreezer)
		}
		if err != nil {
			logger.Error("Unable to create freezer:", err)
			WriteErrorResponse(w, r, ErrCreateRestoreObject)
			return
		}
		logger.Info("Submit thaw request successfully")

		// ResponseRecorder
		w.WriteHeader(http.StatusAccepted)
		WriteSuccessResponseWithStatus(w, nil, http.StatusAccepted)
		return
	}

	if freezer.Status == ObjectHasRestored {
		err = api.ObjectAPI.UpdateFreezerDate(freezer, info.Days, true)
		if err != nil {
			if err == ErrInvalidRestoreDate {
				logger.Warn("The user has set the wrong defrost time")
				WriteErrorResponse(w, r, err)
				return
			}
			logger.Error("Unable to Update freezer date:", err)
			WriteErrorResponse(w, r, ErrInvalidRestoreInfo)
			return
		}

		// ResponseRecorder
		WriteSuccessResponse(w, r, nil)
		return
	} else {
		if freezer.LifeTime != info.Days {
			err = api.ObjectAPI.UpdateFreezerDate(freezer, info.Days, false)
			if err != nil {
				if err == ErrInvalidRestoreDate {
					logger.Warn("The user has set the wrong defrost time")
					WriteErrorResponse(w, r, err)
					return
				}
				logger.Error("Unable to Update freezer date:", err)
				WriteErrorResponse(w, r, ErrInvalidRestoreInfo)
				return
			}
		}

		WriteSuccessResponseWithStatus(w, nil, http.StatusAccepted)
		return
	}
}

func (api ObjectAPIHandlers) PutObjectAclHandler(w http.ResponseWriter, r *http.Request) {
	SetOperationName(w, OpPutObjectAcl)
	reqCtx := GetRequestContext(r)
	logger := GetContextLogger(r)
	objectName := reqCtx.ObjectName

	var credential common.Credential
	var err error
	if credential, err = checkRequestAuth(r, policy.PutObjectAction); err != nil {
		WriteErrorResponse(w, r, err)
		return
	}
	var acl Acl
	if _, ok := r.Header[reqCtx.Brand.GetHeaderFieldKey(XACL)]; ok {
		acl, err = getAclFromHeader(r.Header, reqCtx.Brand)
		if err != nil {
			WriteErrorResponse(w, r, ErrInvalidAcl)
			return
		}
	} else {
		aclBuffer, err := ioutil.ReadAll(io.LimitReader(r.Body, 1024))
		logger.Info("ACL body:", string(aclBuffer))
		if err != nil {
			logger.Error("Unable to read ACLs body:", err)
			WriteErrorResponse(w, r, ErrInvalidAcl)
			return
		}
		err = xml.Unmarshal(aclBuffer, &acl.Policy)
		if err != nil {
			logger.Error("Unable to Unmarshal XML for ACL:", err)
			WriteErrorResponse(w, r, ErrInternalError)
			return
		}
	}

	err = api.ObjectAPI.SetObjectAcl(reqCtx, acl, credential)
	if err != nil {
		logger.Error("Unable to set ACL for object", objectName,
			"error:", err)
		WriteErrorResponse(w, r, err)
		return
	}
	if reqCtx.VersionId != "" {
		w.Header().Set(reqCtx.Brand.GetHeaderFieldKey(XVersionId), reqCtx.VersionId)
	}

	WriteSuccessResponse(w, r, nil)
}

func (api ObjectAPIHandlers) GetObjectAclHandler(w http.ResponseWriter, r *http.Request) {
	SetOperationName(w, OpGetObjectAcl)
	reqCtx := GetRequestContext(r)
	logger := GetContextLogger(r)
	objectName := reqCtx.ObjectName

	var credential common.Credential
	var err error
	if credential, err = checkRequestAuth(r, policy.GetObjectAction); err != nil {
		WriteErrorResponse(w, r, err)
		return
	}

	acl, err := api.ObjectAPI.GetObjectAcl(reqCtx, credential)
	if err != nil {
		logger.Warn("Unable to fetch object acl:", err)
		WriteErrorResponse(w, r, err)
		return
	}

	aclBuffer, err := xmlFormat(acl)
	if err != nil {
		logger.Error("Failed to marshal ACL XML for object", objectName,
			"error:", err)
		WriteErrorResponse(w, r, ErrInternalError)
		return
	}

	if reqCtx.ObjectInfo.VersionId != meta.NullVersion {
		w.Header().Set(reqCtx.Brand.GetHeaderFieldKey(XVersionId), reqCtx.ObjectInfo.VersionId)
	}

	setXmlHeader(w)

	WriteSuccessResponse(w, r, aclBuffer)
}

// Multipart objectAPIHandlers

// NewMultipartUploadHandler - New multipart upload
func (api ObjectAPIHandlers) NewMultipartUploadHandler(w http.ResponseWriter, r *http.Request) {
	SetOperationName(w, OpNewMultipartUpload)
	reqCtx := GetRequestContext(r)
	logger := GetContextLogger(r)
	bucketName := reqCtx.BucketName
	objectName := reqCtx.ObjectName

	if !isValidObjectName(objectName) {
		WriteErrorResponse(w, r, ErrInvalidObjectName)
		return
	}

	if forbidOverwriteStr, ok := r.Header[reqCtx.Brand.GetHeaderFieldKey(XForbidOverwrite)]; ok {
		forbidOverwrite, err := strconv.ParseBool(forbidOverwriteStr[0])
		if err != nil {
			WriteErrorResponse(w, r, err)
			return
		}
		reqCtx.IsObjectForbidOverwrite = forbidOverwrite
	}

	var credential common.Credential
	var err error
	if credential, err = checkRequestAuth(r, policy.PutObjectAction); err != nil {
		WriteErrorResponse(w, r, err)
		return
	}

	acl, err := getAclFromHeader(r.Header, reqCtx.Brand)
	if err != nil {
		WriteErrorResponse(w, r, err)
		return
	}

	// Save metadata.
	metadata := extractMetadataFromHeader(r.Header, reqCtx.Brand)

	var sseRequest SseRequest
	if hasServerSideEncryptionHeader(r.Header, reqCtx.Brand) && !hasSuffix(objectName, "/") { // handle SSE requests
		sseRequest, err = parseSseHeader(r.Header, reqCtx.Brand)
		if err != nil {
			WriteErrorResponse(w, r, err)
			return
		}
	} else if configuration, ok := api.ObjectAPI.CheckBucketEncryption(reqCtx.BucketInfo); ok {
		if configuration.SSEAlgorithm == crypto.SSEAlgorithmAES256 {
			sseRequest.Type = crypto.S3.String()
		}
		//TODO:add kms
	}

	storageClass, err := getStorageClassFromHeader(r.Header, reqCtx.Brand)
	if err != nil {
		WriteErrorResponse(w, r, err)
		return
	}

	uploadID, err := api.ObjectAPI.NewMultipartUpload(reqCtx, credential, metadata, acl, sseRequest, storageClass)
	if err != nil {
		logger.Error("Unable to initiate new multipart upload id:", err)
		WriteErrorResponse(w, r, err)
		return
	}

	response := GenerateInitiateMultipartUploadResponse(bucketName, objectName, uploadID)
	encodedSuccessResponse := EncodeResponse(response)
	// Set SSE related headers
	for _, headerName := range []string{
		reqCtx.Brand.GetHeaderFieldKey(XServerSideEncryption),
		reqCtx.Brand.GetHeaderFieldKey(SSEKmsID),
		reqCtx.Brand.GetHeaderFieldKey(XSSECAlgorithm),
		reqCtx.Brand.GetHeaderFieldKey(XSSECKeyMD5),
	} {
		if header := r.Header.Get(headerName); header != "" {
			w.Header().Set(headerName, header)
		}
	}

	// write success response.
	WriteSuccessResponse(w, r, encodedSuccessResponse)
}

// PutObjectPartHandler - Upload part
func (api ObjectAPIHandlers) PutObjectPartHandler(w http.ResponseWriter, r *http.Request) {
	SetOperationName(w, OpPutObjectPart)
	reqCtx := GetRequestContext(r)
	logger := reqCtx.Logger

	authType := reqCtx.AuthType

	var incomingMd5 string
	// get Content-Md5 sent by client and verify if valid
	md5Bytes, err := checkValidMD5(r.Header.Get("Content-Md5"))
	if err != nil {
		incomingMd5 = ""
	} else {
		incomingMd5 = hex.EncodeToString(md5Bytes)
	}

	size := r.ContentLength
	if authType == signature.AuthTypeStreamingSigned {
		if sizeStr, ok := r.Header[reqCtx.Brand.GetHeaderFieldKey(XDecodedContentLength)]; ok {
			if sizeStr[0] == "" {
				WriteErrorResponse(w, r, ErrMissingContentLength)
				return
			}
			size, err = strconv.ParseInt(sizeStr[0], 10, 64)
			if err != nil {
				WriteErrorResponse(w, r, err)
				return
			}
		}
	}

	if size == -1 {
		WriteErrorResponse(w, r, ErrMissingContentLength)
		return
	}

	/// maximum Upload size for multipart objects in a single operation
	if isMaxObjectSize(size) {
		WriteErrorResponse(w, r, ErrEntityTooLarge)
		return
	}

	uploadID := r.URL.Query().Get("uploadId")
	partIDString := r.URL.Query().Get("partNumber")

	partID, err := strconv.Atoi(partIDString)
	if err != nil {
		WriteErrorResponse(w, r, ErrInvalidPart)
		return
	}

	// check partID with maximum part ID for multipart objects
	if isMaxPartID(partID) {
		WriteErrorResponse(w, r, ErrInvalidMaxParts)
		return
	}

	sseRequest, err := parseSseHeader(r.Header, reqCtx.Brand)
	if err != nil {
		WriteErrorResponse(w, r, ErrInvalidSseHeader)
		return
	}

	credential, dataReadCloser, err := signature.VerifyUpload(r, reqCtx.Brand)
	if err != nil {
		WriteErrorResponse(w, r, err)
		return
	}

	// do bucket policy check first
	isAllow, err := IsBucketPolicyAllowed(&credential, reqCtx.BucketInfo, r, policy.PutObjectAction, reqCtx.ObjectName)
	helper.Logger.Info("checkRequestAuth1:", isAllow, err)
	if err == nil && isAllow == false {
		//then do ram policy check if the request is from a sub user of who own this bucket
		if credential.ExternRootId == reqCtx.BucketInfo.OwnerId {
			isAllow, err = IsRamPolicyAllowed(credential.Policy, r, policy.PutObjectAction)
			helper.Logger.Info("checkRequestAuth2:", isAllow, err)
		}
	}
	if err != nil {
		WriteErrorResponse(w, r, err)
		return
	}
	credential.AllowOtherUserAccess = isAllow

	var result PutObjectPartResult
	// No need to verify signature, anonymous request access is already allowed.
	result, err = api.ObjectAPI.PutObjectPart(reqCtx, credential,
		uploadID, partID, size, dataReadCloser, incomingMd5, sseRequest)
	if err != nil {
		logger.Error("Unable to create object part for", reqCtx.ObjectName, "error:", err)
		// Verify if the underlying error is signature mismatch.
		WriteErrorResponse(w, r, err)
		return
	}

	if result.ETag != "" {
		w.Header()["ETag"] = []string{"\"" + result.ETag + "\""}
	}
	switch result.SseType {
	case "":
		break
	case crypto.S3KMS.String():
		w.Header().Set(reqCtx.Brand.GetHeaderFieldKey(XServerSideEncryption), strings.ToLower(reqCtx.Brand.GetHeaderFieldValue(SSEAlgorithmKMS)))
		w.Header().Set(reqCtx.Brand.GetHeaderFieldKey(SSEKmsID),
			result.SseAwsKmsKeyIdBase64)
	case crypto.S3.String():
		w.Header().Set(reqCtx.Brand.GetHeaderFieldKey(XServerSideEncryption), "AES256")
	case crypto.SSEC.String():
		w.Header().Set(reqCtx.Brand.GetHeaderFieldKey(XSSECopyAlgorithm), "AES256")
		w.Header().Set(reqCtx.Brand.GetHeaderFieldKey(XSSECKeyMD5),
			result.SseCustomerKeyMd5Base64)
	}

	SetDeltaSize(w, result.DeltaSize.StorageClass, result.DeltaSize.Delta)
	WriteSuccessResponse(w, r, nil)
}

// Upload part - copy
func (api ObjectAPIHandlers) CopyObjectPartHandler(w http.ResponseWriter, r *http.Request) {
	//ResponseRecorder
	SetOperationName(w, OpCopyObjectPart)
	reqCtx := GetRequestContext(r)
	logger := GetContextLogger(r)
	targetBucketName := reqCtx.BucketName
	targetObjectName := reqCtx.ObjectName

	if !isValidObjectName(targetObjectName) {
		WriteErrorResponse(w, r, ErrInvalidObjectName)
		return
	}

	var credential common.Credential
	var err error
	if credential, err = checkRequestAuth(r, policy.PutObjectAction); err != nil {
		WriteErrorResponse(w, r, err)
		return
	}

	targetUploadId := r.URL.Query().Get("uploadId")
	partIdString := r.URL.Query().Get("partNumber")

	targetPartId, err := strconv.Atoi(partIdString)
	if err != nil {
		WriteErrorResponse(w, r, ErrInvalidPart)
		return
	}

	// check partID with maximum part ID for multipart objects
	if isMaxPartID(targetPartId) {
		WriteErrorResponse(w, r, ErrInvalidMaxParts)
		return
	}

	// copy source is of form: /bucket-name/object-name?versionId=xxxxxx
	copySource := r.Header.Get(reqCtx.Brand.GetHeaderFieldKey(XCopySource))

	// Skip the first element if it is '/', split the rest.
	if strings.HasPrefix(copySource, "/") {
		copySource = copySource[1:]
	}
	splits := strings.SplitN(copySource, "/", 2)

	// Save sourceBucket and sourceObject extracted from url Path.
	var sourceBucketName, sourceObjectName, sourceVersion string
	if len(splits) == 2 {
		sourceBucketName = splits[0]
		sourceObjectName = splits[1]
	}
	// If source object is empty, reply back error.
	if sourceObjectName == "" {
		WriteErrorResponse(w, r, ErrInvalidCopySource)
		return
	}

	splits = strings.SplitN(sourceObjectName, "?", 2)
	if len(splits) == 2 {
		sourceObjectName = splits[0]
		if !strings.HasPrefix(splits[1], "versionId=") {
			WriteErrorResponse(w, r, ErrInvalidCopySource)
			return
		}
		sourceVersion = strings.TrimPrefix(splits[1], "versionId=")
	}
	if sourceVersion == "" {
		sourceVersion = meta.NullVersion
	}
	// X-Amz-Copy-Source should be URL-encoded
	sourceBucketName, err = url.QueryUnescape(sourceBucketName)
	if err != nil {
		WriteErrorResponse(w, r, ErrInvalidCopySource)
		return
	}
	sourceObjectName, err = url.QueryUnescape(sourceObjectName)
	if err != nil {
		WriteErrorResponse(w, r, ErrInvalidCopySource)
		return
	}

	sourceObject, err := api.ObjectAPI.GetObjectInfo(sourceBucketName, sourceObjectName,
		sourceVersion, credential)
	if err != nil {
		logger.Error("Unable to fetch object info:", err)
		WriteErrorResponseWithResource(w, r, err, copySource)
		return
	}

	if sourceObject.StorageClass == ObjectStorageClassGlacier {
		freezer, err := api.ObjectAPI.GetFreezer(sourceBucketName, sourceObjectName, sourceVersion)
		if err != nil {
			if err == ErrNoSuchKey {
				logger.Warn("Unable to get glacier object with no restore")
				WriteErrorResponse(w, r, ErrInvalidGlacierObject)
				return
			}
			logger.Error("Unable to get glacier object info err:", err)
			WriteErrorResponse(w, r, ErrInvalidRestoreInfo)
			return
		}
		if freezer.Status != ObjectHasRestored {
			logger.Warn("Unable to get glacier object with no restore")
			err = ErrInvalidGlacierObject
			return
		}
		sourceObject.Size = freezer.Size
		sourceObject.Parts = freezer.Parts
		sourceObject.Pool = freezer.Pool
		sourceObject.Location = freezer.Location
		sourceObject.ObjectId = freezer.ObjectId
	}

	sseRequest, err := parseSseHeader(r.Header, reqCtx.Brand)
	if err != nil {
		WriteErrorResponseWithResource(w, r, err, copySource)
		return
	}

	// Verify before x-amz-copy-source preconditions before continuing with CopyObject.
	if err = checkObjectPreconditions(w, r, sourceObject, reqCtx.Brand); err != nil {
		WriteErrorResponse(w, r, err)
		return
	}

	var readOffset, readLength int64
	copySourceRangeString := r.Header.Get(reqCtx.Brand.GetHeaderFieldKey(XCopySourceRange))
	if copySourceRangeString == "" {
		readOffset = 0
		readLength = sourceObject.Size
	} else {
		copySourceRange, err := ParseRequestRange(copySourceRangeString, sourceObject.Size)
		if err != nil {
			logger.Warn("Invalid request range", err)
			WriteErrorResponse(w, r, ErrInvalidRange)
			return
		}
		readOffset = copySourceRange.OffsetBegin
		readLength = copySourceRange.GetLength()
		if isMaxObjectSize(copySourceRange.OffsetEnd - copySourceRange.OffsetBegin + 1) {
			WriteErrorResponseWithResource(w, r, ErrEntityTooLarge, copySource)
			return
		}
	}
	if isMaxObjectSize(readLength) {
		WriteErrorResponseWithResource(w, r, ErrEntityTooLarge, copySource)
		return
	}

	pipeReader, pipeWriter := io.Pipe()
	defer pipeReader.Close()
	go func() {
		err = api.ObjectAPI.GetObject(sourceObject, readOffset, readLength,
			pipeWriter, sseRequest)
		if err != nil {
			logger.Error("Unable to read an object:", err)
			pipeWriter.CloseWithError(err)
			return
		}
		pipeWriter.Close()
	}()

	// Create the object.
	result, err := api.ObjectAPI.CopyObjectPart(targetBucketName, targetObjectName, targetUploadId,
		targetPartId, readLength, pipeReader, credential, sseRequest)
	if err != nil {
		logger.Error("Unable to copy object part from", sourceObjectName,
			"to", targetObjectName, "error:", err)
		WriteErrorResponse(w, r, err)
		return
	}

	response := GenerateCopyObjectPartResponse(result.ETag, result.LastModified)
	encodedSuccessResponse := EncodeResponse(response)
	// write headers
	if result.ETag != "" {
		w.Header()["ETag"] = []string{"\"" + result.ETag + "\""}
	}
	if sourceVersion != "" {
		w.Header().Set(reqCtx.Brand.GetHeaderFieldKey(XCopySourceVersionId), sourceVersion)
	}
	// Set SSE related headers
	for _, headerName := range []string{
		reqCtx.Brand.GetHeaderFieldKey(XServerSideEncryption),
		reqCtx.Brand.GetHeaderFieldKey(SSEKmsID),
		reqCtx.Brand.GetHeaderFieldKey(XSSECAlgorithm),
		reqCtx.Brand.GetHeaderFieldKey(XSSECKeyMD5),
	} {
		if header := r.Header.Get(headerName); header != "" {
			w.Header().Set(headerName, header)
		}
	}
	SetDeltaSize(w, result.DeltaSize.StorageClass, result.DeltaSize.Delta)
	// write success response.
	WriteSuccessResponse(w, r, encodedSuccessResponse)
}

// AbortMultipartUploadHandler - Abort multipart upload
func (api ObjectAPIHandlers) AbortMultipartUploadHandler(w http.ResponseWriter, r *http.Request) {
	SetOperationName(w, OpAbortMultipartUpload)
	reqCtx := GetRequestContext(r)
	logger := reqCtx.Logger

	var credential common.Credential
	var err error

	if credential, err = checkRequestAuth(r, policy.AbortMultipartUploadAction); err != nil {
		WriteErrorResponse(w, r, err)
		return
	}

	uploadId := r.URL.Query().Get("uploadId")
	delta, err := api.ObjectAPI.AbortMultipartUpload(reqCtx, credential, uploadId)
	if err != nil {
		logger.Error("Unable to abort multipart upload:", err)
		WriteErrorResponse(w, r, err)
		return
	}
	SetDeltaSize(w, delta.StorageClass, delta.Delta)
	WriteSuccessNoContent(w)
}

// ListObjectPartsHandler - List object parts
func (api ObjectAPIHandlers) ListObjectPartsHandler(w http.ResponseWriter, r *http.Request) {
	SetOperationName(w, OpListObjectParts)
	reqCtx := GetRequestContext(r)
	logger := reqCtx.Logger
	bucketName := reqCtx.BucketName
	objectName := reqCtx.ObjectName

	var credential common.Credential
	var err error
	if credential, err = checkRequestAuth(r, policy.ListMultipartUploadPartsAction); err != nil {
		WriteErrorResponse(w, r, err)
		return
	}

	request, err := parseListObjectPartsQuery(r.URL.Query())
	if err != nil {
		WriteErrorResponse(w, r, err)
		return
	}
	listPartsInfo, err := api.ObjectAPI.ListObjectParts(credential, bucketName,
		objectName, request)
	if err != nil {
		logger.Error("Unable to list uploaded parts:", err)
		WriteErrorResponse(w, r, err)
		return
	}
	encodedSuccessResponse := EncodeResponse(listPartsInfo)
	// Write success response.
	WriteSuccessResponse(w, r, encodedSuccessResponse)
}

// CompleteMultipartUploadHandler - Complete multipart upload
func (api ObjectAPIHandlers) CompleteMultipartUploadHandler(w http.ResponseWriter, r *http.Request) {
	SetOperationName(w, OpCompleteMultipartUpload)
	reqCtx := GetRequestContext(r)
	logger := GetContextLogger(r)

	// Get upload id.
	uploadId := r.URL.Query().Get("uploadId")

	var credential common.Credential
	var err error
	if credential, err = checkRequestAuth(r, policy.PutObjectAction); err != nil {
		WriteErrorResponse(w, r, err)
		return
	}

	completeMultipartBytes, err := ioutil.ReadAll(r.Body)
	if err != nil {
		logger.Error(
			"Unable to complete multipart upload when read request body:", err)
		WriteErrorResponse(w, r, ErrInternalError)
		return
	}
	complMultipartUpload := &meta.CompleteMultipartUpload{}
	if err = xml.Unmarshal(completeMultipartBytes, complMultipartUpload); err != nil {
		logger.Error("Unable to parse complete multipart upload XML. data:",
			string(completeMultipartBytes), "error:", err)
		WriteErrorResponse(w, r, ErrMalformedXML)
		return
	}
	if len(complMultipartUpload.Parts) == 0 {
		logger.Error("Unable to complete multipart upload: " +
			"len(complMultipartUpload.Parts) == 0")
		WriteErrorResponse(w, r, ErrMalformedXML)
		return
	}
	if !sort.IsSorted(meta.CompletedParts(complMultipartUpload.Parts)) {
		logger.Error("Unable to complete multipart upload. data:",
			complMultipartUpload.Parts, "parts not sorted")
		WriteErrorResponse(w, r, ErrInvalidPartOrder)
		return
	}
	// Complete parts.
	var completeParts []meta.CompletePart
	for _, part := range complMultipartUpload.Parts {
		part.ETag = strings.TrimPrefix(part.ETag, "\"")
		part.ETag = strings.TrimSuffix(part.ETag, "\"")
		completeParts = append(completeParts, part)
	}

	var result CompleteMultipartResult
	result, err = api.ObjectAPI.CompleteMultipartUpload(reqCtx, credential, uploadId, completeParts)

	if err != nil {
		logger.Error("Unable to complete multipart upload:", err)
		switch oErr := err.(type) {
		case meta.PartTooSmall:
			// Write part too small error.
			writePartSmallErrorResponse(w, r, oErr)
		default:
			// Handle all other generic issues.
			WriteErrorResponse(w, r, err)
		}
		return
	}

	isCallback, callbackMessage, err := GetCallbackFromHeader(r.Header)
	if err != nil {
		logger.Warn("Unable to get callback info with Complete multipart upload request:", reqCtx.ObjectName, "error:", err)
		WriteErrorResponse(w, r, err)
		return
	}
	if isCallback {
		callbackMagicInfos := CallBackMagicInfos{
			BucketName: reqCtx.BucketName,
			FileName:   reqCtx.ObjectName,
			VersionId:  reqCtx.VersionId,
			Etag:       result.ETag,
			ObjectSize: result.ObjectSize,
			MimeType:   result.ContentType,
			CreateTime: result.CreateTime / 1e6,
		}
		callbackMessage.Credential = credential
		resultCallback, err := api.CallbackProcess(callbackMagicInfos, callbackMessage, logger, credential)
		if err != nil {
			WriteErrorResponse(w, r, err)
			return
		}
		w.Header().Add("x-uos-callback-result", resultCallback)
	}

	// Get object location.
	location := GetLocation(r)
	// Generate complete multipart response.
	response := GenerateCompleteMultpartUploadResponse(reqCtx.BucketName, reqCtx.ObjectName, location, result.ETag)
	encodedSuccessResponse, err := xmlFormat(response)
	if err != nil {
		logger.Error("Unable to parse CompleteMultipartUpload response:", err)
		WriteErrorResponseNoHeader(w, r, ErrInternalError, r.URL.Path)
		return
	}

	if result.VersionId != "" {
		w.Header().Set(reqCtx.Brand.GetHeaderFieldKey(XVersionId), result.VersionId)
	}
	switch result.SseType {
	case "":
		break
	case crypto.S3KMS.String():
		w.Header().Set(reqCtx.Brand.GetHeaderFieldKey(XServerSideEncryption), strings.ToLower(reqCtx.Brand.GetHeaderFieldValue(SSEAlgorithmKMS)))
		w.Header().Set(reqCtx.Brand.GetHeaderFieldKey(SSEKmsID),
			result.SseAwsKmsKeyIdBase64)
	case crypto.S3.String():
		w.Header().Set(reqCtx.Brand.GetHeaderFieldKey(XServerSideEncryption), "AES256")
	case crypto.SSEC.String():
		w.Header().Set(reqCtx.Brand.GetHeaderFieldKey(XSSECopyAlgorithm), "AES256")
		w.Header().Set(reqCtx.Brand.GetHeaderFieldKey(XSSECKeyMD5),
			result.SseCustomerKeyMd5Base64)
	}

	if reqCtx.ObjectInfo != nil {
		SetDeltaSize(w, reqCtx.ObjectInfo.StorageClass, -reqCtx.ObjectInfo.Size)
	}

	setXmlHeader(w)

	// write success response.
	WriteSuccessResponse(w, r, encodedSuccessResponse)
}

// Delete objectAPIHandlers

// DeleteObjectHandler - delete an object
func (api ObjectAPIHandlers) DeleteObjectHandler(w http.ResponseWriter, r *http.Request) {
	SetOperationName(w, OpDeleteObject)
	reqCtx := GetRequestContext(r)
	var credential common.Credential
	var err error
	if credential, err = checkRequestAuth(r, policy.DeleteObjectAction); err != nil {
		WriteErrorResponse(w, r, err)
		return
	}

	// http://docs.aws.amazon.com/AmazonS3/latest/API/RESTObjectDELETE.html
	// Ignore delete object errors, since we are supposed to reply only 204.
	result, err := api.ObjectAPI.DeleteObject(reqCtx, credential)
	if err != nil {
		WriteErrorResponse(w, r, err)
		return
	}
	if result.DeleteMarker {
		w.Header().Set(reqCtx.Brand.GetHeaderFieldKey(XDeleteMarker), "true")
	}
	if result.VersionId != "" && result.VersionId != meta.NullVersion {
		w.Header().Set(reqCtx.Brand.GetHeaderFieldKey(XVersionId), result.VersionId)
	}

	SetDeltaSize(w, result.DeltaSize.StorageClass, result.DeltaSize.Delta)

	var unexpiredInfo []UnexpiredTriple
	if ok, delta := reqCtx.ObjectInfo.IsUnexpired(); ok {
		unexpiredInfo = append(unexpiredInfo, UnexpiredTriple{
			StorageClass: reqCtx.ObjectInfo.StorageClass,
			Size:         CorrectDeltaSize(reqCtx.ObjectInfo.StorageClass, reqCtx.ObjectInfo.Size),
			SurvivalTime: delta,
		})
	}
	SetUnexpiredInfo(w, unexpiredInfo)
	WriteSuccessNoContent(w)
}

// PostPolicyBucketHandler - POST policy upload
// ----------
// This implementation of the POST operation handles object creation with a specified
// signature policy in multipart/form-data

var ValidSuccessActionStatus = []string{"200", "201", "204"}

func (api ObjectAPIHandlers) PostObjectHandler(w http.ResponseWriter, r *http.Request) {
	SetOperationName(w, OpPostObject)
	reqCtx := GetRequestContext(r)
	logger := reqCtx.Logger
	var err error
	// Here the parameter is the size of the form data that should
	// be loaded in memory, the remaining being put in temporary files.

	fileBody, formValues := reqCtx.Body, reqCtx.FormValues

	bucketName, objectName := reqCtx.BucketName, reqCtx.ObjectName
	formValues["Bucket"] = bucketName
	if !isValidObjectName(objectName) {
		WriteErrorResponse(w, r, ErrInvalidObjectName)
		return
	}
	if forbidOverwriteStr, ok := formValues[reqCtx.Brand.GetHeaderFieldKey(XForbidOverwrite)]; ok {
		forbidOverwrite, err := strconv.ParseBool(forbidOverwriteStr)
		if err != nil {
			WriteErrorResponse(w, r, err)
			return
		}
		reqCtx.IsObjectForbidOverwrite = forbidOverwrite
	}
	bucket := reqCtx.BucketInfo
	logger.Info("PostObjectHandler formValues", formValues)

	var credential common.Credential
	postPolicyType := signature.GetPostPolicyType(formValues, reqCtx.Brand)
	logger.Info("type", postPolicyType)
	switch postPolicyType {
	case signature.PostPolicyV2:
		credential, err = signature.DoesPolicySignatureMatchV2(formValues, reqCtx.Brand)
	case signature.PostPolicyV4:
		credential, err = signature.DoesPolicySignatureMatchV4(formValues, reqCtx.Brand)
	case signature.PostPolicyAnonymous:
		if bucket.ACL.CannedAcl != "public-read-write" {
			WriteErrorResponse(w, r, ErrAccessDenied)
			return
		}
	default:
		WriteErrorResponse(w, r, ErrMalformedPOSTRequest)
		return
	}
	if err != nil {
		WriteErrorResponse(w, r, err)
		return
	}

	if err = signature.CheckPostPolicy(formValues, reqCtx.Brand); err != nil {
		WriteErrorResponse(w, r, err)
		return
	}

	// Convert form values to header type so those values could be handled as in
	// normal requests
	headerfiedFormValues := make(http.Header)
	for key := range formValues {
		headerfiedFormValues.Add(key, formValues[key])
	}

	metadata := extractMetadataFromHeader(headerfiedFormValues, reqCtx.Brand)

	var acl Acl
	acl.CannedAcl = headerfiedFormValues.Get("Acl")
	if acl.CannedAcl == "" {
		acl.CannedAcl = "private"
	}
	err = IsValidCannedAcl(acl)
	if err != nil {
		WriteErrorResponse(w, r, ErrInvalidCannedAcl)
		return
	}

	sseRequest, err := parseSseHeader(headerfiedFormValues, reqCtx.Brand)
	if err != nil {
		WriteErrorResponse(w, r, err)
		return
	}
	if sseRequest.Type == "" {
		if configuration, ok := api.ObjectAPI.CheckBucketEncryption(reqCtx.BucketInfo); ok {
			if configuration.SSEAlgorithm == crypto.SSEAlgorithmAES256 {
				sseRequest.Type = crypto.S3.String()
			}
			//TODO:add kms
		}
	}

	storageClass, err := getStorageClassFromHeader(headerfiedFormValues, reqCtx.Brand)
	if err != nil {
		WriteErrorResponse(w, r, err)
		return
	}

	result, err := api.ObjectAPI.PutObject(reqCtx, credential, -1, fileBody,
		metadata, acl, sseRequest, storageClass)
	if err != nil {
		logger.Error("Unable to create object", objectName, "error:", err)
		WriteErrorResponse(w, r, err)
		return
	}

	isCallback, callbackMessage, err := GetCallbackFromForm(formValues)
	if err != nil {
		logger.Warn("Unable to get callback info with Complete multipart upload request:", reqCtx.ObjectName, "error:", err)
		WriteErrorResponse(w, r, err)
		return
	}
	if isCallback {
		callbackMagicInfos := CallBackMagicInfos{
			BucketName: bucketName,
			FileName:   objectName,
			VersionId:  reqCtx.VersionId,
			Etag:       result.Md5,
			ObjectSize: result.ObjectSize,
			MimeType:   metadata["Content-Type"],
			CreateTime: uint64(result.LastModified.UnixNano() / 1e6),
		}
		callbackMessage.Credential = credential
		resultCallback, err := api.CallbackProcess(callbackMagicInfos, callbackMessage, logger, credential)
		if err != nil {
			WriteErrorResponse(w, r, err)
			return
		}
		w.Header().Add("x-uos-callback-result", resultCallback)
	}

	if result.Md5 != "" {
		w.Header().Set("ETag", "\""+result.Md5+"\"")
	}

	var redirect string
	redirect, _ = formValues["Success_action_redirect"]
	if redirect == "" {
		redirect, _ = formValues["redirect"]
	}
	if redirect != "" {
		redirectUrl, err := url.Parse(redirect)
		if err == nil {
			redirectUrl.Query().Set("bucket", bucketName)
			redirectUrl.Query().Set("key", objectName)
			redirectUrl.Query().Set("etag", result.Md5)
			http.Redirect(w, r, redirectUrl.String(), http.StatusSeeOther)
			return
		}
		// If URL is Invalid, ignore the redirect field
	}

	var status string
	status, _ = formValues["Success_action_status"]
	if !helper.StringInSlice(status, ValidSuccessActionStatus) {
		status = "204"
	}
	for sc, v := range result.DeltaInfo {
		SetDeltaSize(w, sc, v)
	}
	statusCode, _ := strconv.Atoi(status)
	switch statusCode {
	case 200, 204:
		w.WriteHeader(statusCode)
	case 201:
		encodedSuccessResponse := EncodeResponse(PostResponse{
			Location: GetObjectLocation(bucketName, objectName), // TODO Full URL is preferred
			Bucket:   bucketName,
			Key:      objectName,
			ETag:     result.Md5,
		})
		w.WriteHeader(201)

		w.Write(encodedSuccessResponse)
	}
}

func (api ObjectAPIHandlers) CallbackProcess(callbackMagicInfos CallBackMagicInfos, callbackMessage CallBackMessage, logger log.Logger, credential common.Credential) (result string, err error) {
	isNeedImageInfo, err := callbackMessage.IsCallbackImgNeedParse(callbackMagicInfos.MimeType, callbackMagicInfos.FileName)
	if err != nil {
		logger.Warn("Error callback image type with Complete multipart upload request:", callbackMagicInfos.FileName, "error:", err)
		return "", err
	}
	if isNeedImageInfo {
		objectInfo, err := api.ObjectAPI.GetObjectInfo(callbackMagicInfos.BucketName, callbackMagicInfos.FileName, callbackMagicInfos.VersionId, credential)
		if err != nil {
			logger.Warn("Complete multipart upload with callback failed get object info:", err)
			return "", ErrCallBackFailed
		}
		startOffset := int64(0)
		length := objectInfo.Size
		sse := SseRequest{
			Type: objectInfo.SseType,
		}
		pipeReader, pipeWriter := io.Pipe()
		go func() {
			err = api.ObjectAPI.GetObject(objectInfo, startOffset, length, pipeWriter, sse)
			if err != nil {
				logger.Warn("Complete multipart upload with callback failed get object info:", err)
				pipeWriter.CloseWithError(err)
				return
			}
			pipeWriter.Close()
		}()
		callbackMagicInfos.Height, callbackMagicInfos.Width, callbackMagicInfos.Format, err = GetImageInfoFromReader(pipeReader)
		if err != nil {
			return "", err
		}
	}
	callbackMessage, err = ParseCallbackInfos(callbackMagicInfos, callbackMessage)
	if err != nil {
		logger.Warn("PostObject with Callback err : Get callback info error")
		return "", err
	}
	result, err = PostCallbackMessage(callbackMessage)
	if err != nil {
		logger.Warn("PostObject with Callback err")
		return "", err
	}
	return
}<|MERGE_RESOLUTION|>--- conflicted
+++ resolved
@@ -177,12 +177,7 @@
 		}
 		// Set headers on the first write.
 		// Set standard object headers.
-<<<<<<< HEAD
-		SetObjectHeaders(o.w, o.object, o.hrange, o.statusCode, brand)
-=======
-		SetObjectHeaders(o.w, o.object)
-		// for providing ranged content
->>>>>>> 99162f68
+		SetObjectHeaders(o.w, o.object, brand)
 		// Set any additional requested response headers.
 		// You must sign the request, either using an Authorization header or a presigned URL, when using these parameters.
 		// They cannot be used with an unsigned (anonymous) request.
@@ -245,12 +240,7 @@
 			WriteErrorResponse(w, r, ErrMethodNotAllowed)
 			return
 		}
-<<<<<<< HEAD
-		SetObjectHeaders(w, object, nil, http.StatusNotFound, reqCtx.Brand)
-		w.WriteHeader(http.StatusNotFound)
-=======
-		SetObjectHeaders(w, object)
->>>>>>> 99162f68
+		SetObjectHeaders(w, object, reqCtx.Brand)
 		WriteErrorResponse(w, r, ErrNoSuchKey)
 		return
 	}
@@ -436,12 +426,7 @@
 			WriteErrorResponse(w, r, ErrMethodNotAllowed)
 			return
 		}
-<<<<<<< HEAD
-		SetObjectHeaders(w, object, nil, http.StatusNotFound, reqCtx.Brand)
-		w.WriteHeader(http.StatusNotFound)
-=======
-		SetObjectHeaders(w, object)
->>>>>>> 99162f68
+		SetObjectHeaders(w, object, reqCtx.Brand)
 		WriteErrorResponse(w, r, ErrNoSuchKey)
 		return
 	}
@@ -500,11 +485,7 @@
 
 	// Successful response.
 	// Set standard object headers.
-<<<<<<< HEAD
-	SetObjectHeaders(w, object, nil, http.StatusOK, reqCtx.Brand)
-=======
-	SetObjectHeaders(w, object)
->>>>>>> 99162f68
+	SetObjectHeaders(w, object, reqCtx.Brand)
 	w.WriteHeader(http.StatusOK)
 }
 
