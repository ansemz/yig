--- conflicted
+++ resolved
@@ -1,9 +1,6 @@
 package common
 
-<<<<<<< HEAD
 import (
-	"errors"
-
 	"github.com/journeymidnight/yig/api/datatype/policy"
 )
 
@@ -12,8 +9,6 @@
 	OSSReadOnly   = "oss_read_only"
 )
 
-=======
->>>>>>> c7243a58
 // credential container for access and secret keys.
 type Credential struct {
 	// UserId               string
@@ -33,12 +28,5 @@
 	externRootId := "ExternRootId: " + a.ExternRootId
 	accessStr := "AccessKey: " + a.AccessKeyID
 	secretStr := "SecretKey: " + a.SecretAccessKey
-<<<<<<< HEAD
 	return externUserId + " " + externRootId + " " + accessStr + " " + secretStr
-}
-
-var ErrAccessKeyNotExist = errors.New("Access key does not exist")
-=======
-	return userId + " " + accessStr + " " + secretStr
-}
->>>>>>> c7243a58
+}