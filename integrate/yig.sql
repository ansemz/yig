-- MySQL dump 10.14  Distrib 5.5.56-MariaDB, for Linux (x86_64)
--
-- Host: 10.5.0.17    Database: yig
-- ------------------------------------------------------
-- Server version	5.7.10-TiDB-v2.0.0-rc.1-71-g7f958c5

/*!40101 SET @OLD_CHARACTER_SET_CLIENT=@@CHARACTER_SET_CLIENT */;
/*!40101 SET @OLD_CHARACTER_SET_RESULTS=@@CHARACTER_SET_RESULTS */;
/*!40101 SET @OLD_COLLATION_CONNECTION=@@COLLATION_CONNECTION */;
/*!40101 SET NAMES utf8 */;
/*!40103 SET @OLD_TIME_ZONE=@@TIME_ZONE */;
/*!40103 SET TIME_ZONE='+00:00' */;
/*!40014 SET @OLD_UNIQUE_CHECKS=@@UNIQUE_CHECKS, UNIQUE_CHECKS=0 */;
/*!40014 SET @OLD_FOREIGN_KEY_CHECKS=@@FOREIGN_KEY_CHECKS, FOREIGN_KEY_CHECKS=0 */;
/*!40101 SET @OLD_SQL_MODE=@@SQL_MODE, SQL_MODE='NO_AUTO_VALUE_ON_ZERO' */;
/*!40111 SET @OLD_SQL_NOTES=@@SQL_NOTES, SQL_NOTES=0 */;

--
-- Table structure for table `buckets`
--

DROP TABLE IF EXISTS `buckets`;
/*!40101 SET @saved_cs_client     = @@character_set_client */;
/*!40101 SET character_set_client = utf8 */;
CREATE TABLE `buckets` (
  `bucketname` varchar(255) NOT NULL DEFAULT '',
  `acl` JSON DEFAULT NULL,
  `cors` JSON DEFAULT NULL,
  `logging` JSON NOT NULL DEFAULT '',
  `lc` JSON DEFAULT NULL,
  `uid` varchar(255) DEFAULT NULL,
  `policy` JSON DEFAULT NULL,
  `website` JSON DEFAULT NULL,
  `encryption` JSON DEFAULT NULL,
  `createtime` datetime DEFAULT NULL,
  `usages` bigint(20) DEFAULT NULL,
  `versioning` varchar(255) DEFAULT NULL,
  PRIMARY KEY (`bucketname`)
) ENGINE=InnoDB DEFAULT CHARSET=utf8 COLLATE=utf8_bin;
/*!40101 SET character_set_client = @saved_cs_client */;

--
-- Table structure for table `cluster`
--

DROP TABLE IF EXISTS `cluster`;
/*!40101 SET @saved_cs_client     = @@character_set_client */;
/*!40101 SET character_set_client = utf8 */;
CREATE TABLE `cluster` (
  `fsid` varchar(255) DEFAULT NULL,
  `pool` varchar(255) DEFAULT NULL,
  `weight` int(11) DEFAULT NULL,
   UNIQUE KEY `rowkey` (`fsid`,`pool`)
) ENGINE=InnoDB DEFAULT CHARSET=utf8 COLLATE=utf8_bin;
/*!40101 SET character_set_client = @saved_cs_client */;

--
-- Table structure for table `gc`
--

DROP TABLE IF EXISTS `gc`;
/*!40101 SET @saved_cs_client     = @@character_set_client */;
/*!40101 SET character_set_client = utf8 */;
CREATE TABLE `gc` (
  `bucketname` varchar(255) DEFAULT NULL,
  `objectname` varchar(255) DEFAULT NULL,
  `version` bigint(20) UNSIGNED DEFAULT NULL,
  `location` varchar(255) DEFAULT NULL,
  `pool` varchar(255) DEFAULT NULL,
  `objectid` varchar(255) DEFAULT NULL,
  `status` varchar(255) DEFAULT NULL,
  `mtime` datetime DEFAULT NULL,
  `part` tinyint(1) DEFAULT NULL,
  `triedtimes` int(11) DEFAULT NULL,
   UNIQUE KEY `rowkey` (`bucketname`,`objectname`,`objectid`)
) ENGINE=InnoDB DEFAULT CHARSET=utf8 COLLATE=utf8_bin;
/*!40101 SET character_set_client = @saved_cs_client */;

--
-- Table structure for table `gcpart`
--

DROP TABLE IF EXISTS `gcpart`;
/*!40101 SET @saved_cs_client     = @@character_set_client */;
/*!40101 SET character_set_client = utf8 */;
CREATE TABLE `gcpart` (
  `partnumber` int(11) DEFAULT NULL,
  `size` bigint(20) DEFAULT NULL,
  `objectid` varchar(255) DEFAULT NULL,
  `offset` bigint(20) DEFAULT NULL,
  `etag` varchar(255) DEFAULT NULL,
  `lastmodified` datetime DEFAULT NULL,
  `initializationvector` blob DEFAULT NULL,
  `bucketname` varchar(255) DEFAULT NULL,
  `objectname` varchar(255) DEFAULT NULL,
  `version` bigint(20) UNSIGNED DEFAULT NULL,
   KEY `rowkey` (`bucketname`,`objectname`,`objectid`)
) ENGINE=InnoDB DEFAULT CHARSET=utf8 COLLATE=utf8_bin;
/*!40101 SET character_set_client = @saved_cs_client */;

--
-- Table structure for table `multipartpart`
--

DROP TABLE IF EXISTS `multipartpart`;
/*!40101 SET @saved_cs_client     = @@character_set_client */;
/*!40101 SET character_set_client = utf8 */;
CREATE TABLE `multipartpart` (
  `partnumber` int(11) DEFAULT NULL,
  `size` bigint(20) DEFAULT NULL,
  `objectid` varchar(255) DEFAULT NULL,
  `offset` bigint(20) DEFAULT NULL,
  `etag` varchar(255) DEFAULT NULL,
  `lastmodified` datetime DEFAULT NULL,
  `initializationvector` blob DEFAULT NULL,
  `bucketname` varchar(255) DEFAULT NULL,
  `objectname` varchar(255) DEFAULT NULL,
  `uploadtime` bigint(20) UNSIGNED DEFAULT NULL,
   KEY `rowkey` (`bucketname`,`objectname`,`uploadtime`)
) ENGINE=InnoDB DEFAULT CHARSET=utf8 COLLATE=utf8_bin;
/*!40101 SET character_set_client = @saved_cs_client */;

--
-- Table structure for table `multiparts`
--

DROP TABLE IF EXISTS `multiparts`;
/*!40101 SET @saved_cs_client     = @@character_set_client */;
/*!40101 SET character_set_client = utf8 */;
CREATE TABLE `multiparts` (
  `bucketname` varchar(255) DEFAULT NULL,
  `objectname` varchar(255) DEFAULT NULL,
  `uploadtime` bigint(20) UNSIGNED DEFAULT NULL,
  `initiatorid` varchar(255) DEFAULT NULL,
  `ownerid` varchar(255) DEFAULT NULL,
  `contenttype` varchar(255) DEFAULT NULL,
  `location` varchar(255) DEFAULT NULL,
  `pool` varchar(255) DEFAULT NULL,
  `acl` JSON DEFAULT NULL,
  `sserequest` JSON DEFAULT NULL,
  `encryption` blob DEFAULT NULL,
  `cipher` blob DEFAULT NULL,
  `attrs` JSON DEFAULT NULL,
  `storageclass` tinyint(1) DEFAULT 0,
  UNIQUE KEY `rowkey` (`bucketname`,`objectname`,`uploadtime`)
) ENGINE=InnoDB DEFAULT CHARSET=utf8 COLLATE=utf8_bin;
/*!40101 SET character_set_client = @saved_cs_client */;

--
-- Table structure for table `objectpart`
--

DROP TABLE IF EXISTS `objectpart`;
/*!40101 SET @saved_cs_client     = @@character_set_client */;
/*!40101 SET character_set_client = utf8 */;
CREATE TABLE `objectpart` (
  `partnumber` int(11) DEFAULT NULL,
  `size` bigint(20) DEFAULT NULL,
  `objectid` varchar(255) DEFAULT NULL,
  `offset` bigint(20) DEFAULT NULL,
  `etag` varchar(255) DEFAULT NULL,
  `lastmodified` datetime DEFAULT NULL,
  `initializationvector` blob DEFAULT NULL,
  `bucketname` varchar(255) DEFAULT NULL,
  `objectname` varchar(255) DEFAULT NULL,
  `version` bigint(20) UNSIGNED DEFAULT NULL,
   KEY `rowkey` (`bucketname`,`objectname`,`version`)

) ENGINE=InnoDB DEFAULT CHARSET=utf8 COLLATE=utf8_bin;
/*!40101 SET character_set_client = @saved_cs_client */;

--
-- Table structure for table `objects`
--

DROP TABLE IF EXISTS `objects`;
/*!40101 SET @saved_cs_client     = @@character_set_client */;
/*!40101 SET character_set_client = utf8 */;
CREATE TABLE `objects` (
  `bucketname` varchar(255) DEFAULT NULL,
  `name` varchar(255) DEFAULT NULL,
  `version` bigint(20) UNSIGNED DEFAULT NULL,
  `location` varchar(255) DEFAULT NULL,
  `pool` varchar(255) DEFAULT NULL,
  `ownerid` varchar(255) DEFAULT NULL,
  `size` bigint(20) DEFAULT NULL,
  `objectid` varchar(255) DEFAULT NULL,
  `lastmodifiedtime` datetime DEFAULT NULL,
  `etag` varchar(255) DEFAULT NULL,
  `contenttype` varchar(255) DEFAULT NULL,
  `customattributes` JSON DEFAULT NULL,
  `acl` JSON DEFAULT NULL,
  `nullversion` tinyint(1) DEFAULT NULL,
  `deletemarker` tinyint(1) DEFAULT NULL,
  `ssetype` varchar(255) DEFAULT NULL,
  `encryptionkey` blob DEFAULT NULL,
  `initializationvector` blob DEFAULT NULL,
  `type` tinyint(1) DEFAULT 0,
  `storageclass` tinyint(1) DEFAULT 0,
  `createtime` bigint(20) UNSIGNED DEFAULT NULL,
   UNIQUE KEY `rowkey` (`bucketname`,`name`,`version`)
) ENGINE=InnoDB DEFAULT CHARSET=utf8 COLLATE=utf8_bin;
/*!40101 SET character_set_client = @saved_cs_client */;

--
-- Table structure for table `restoreobjectpart`
<<<<<<< HEAD
=======
--

DROP TABLE IF EXISTS `restoreobjectpart`;
/*!40101 SET @saved_cs_client     = @@character_set_client */;
/*!40101 SET character_set_client = utf8 */;
CREATE TABLE `restoreobjectpart` (
  `partnumber` int(11) DEFAULT NULL,
  `size` bigint(20) DEFAULT NULL,
  `objectid` varchar(255) DEFAULT NULL,
  `offset` bigint(20) DEFAULT NULL,
  `etag` varchar(255) DEFAULT NULL,
  `lastmodified` datetime DEFAULT NULL,
  `initializationvector` blob DEFAULT NULL,
  `bucketname` varchar(255) DEFAULT NULL,
  `objectname` varchar(255) DEFAULT NULL,
  `version` bigint(20) unsigned DEFAULT NULL,
  KEY `rowkey` (`bucketname`,`objectname`,`version`)
) ENGINE=InnoDB DEFAULT CHARSET=utf8 COLLATE=utf8_bin;
/*!40101 SET character_set_client = @saved_cs_client */;

--
-- Table structure for table `restoreobjects`
--

DROP TABLE IF EXISTS `restoreobjects`;
/*!40101 SET @saved_cs_client     = @@character_set_client */;
/*!40101 SET character_set_client = utf8 */;
CREATE TABLE `restoreobjects` (
  `bucketname` varchar(255) DEFAULT NULL,
  `objectname` varchar(255) DEFAULT NULL,
  `version` bigint(20) unsigned DEFAULT NULL,
  `status` tinyint(1) DEFAULT '0',
  `lifetime` tinyint(2) DEFAULT '1',
  `lastmodifiedtime` datetime DEFAULT NULL,
  `location` varchar(255) DEFAULT NULL,
  `pool` varchar(255) DEFAULT NULL,
  `ownerid` varchar(255) DEFAULT NULL,
  `size` bigint(20) DEFAULT NULL,
  `objectid` varchar(255) DEFAULT NULL,
  `etag` varchar(255) DEFAULT NULL,
  UNIQUE KEY `rowkey` (`bucketname`,`objectname`,`version`)
) ENGINE=InnoDB DEFAULT CHARSET=utf8 COLLATE=utf8_bin;
/*!40101 SET character_set_client = @saved_cs_client */;

--
-- Table structure for table `objmap`
>>>>>>> 55851242
--

DROP TABLE IF EXISTS `restoreobjectpart`;
/*!40101 SET @saved_cs_client     = @@character_set_client */;
/*!40101 SET character_set_client = utf8 */;
CREATE TABLE `restoreobjectpart` (
  `partnumber` int(11) DEFAULT NULL,
  `size` bigint(20) DEFAULT NULL,
  `objectid` varchar(255) DEFAULT NULL,
  `offset` bigint(20) DEFAULT NULL,
  `etag` varchar(255) DEFAULT NULL,
  `lastmodified` datetime DEFAULT NULL,
  `bucketname` varchar(255) DEFAULT NULL,
  `objectname` varchar(255) DEFAULT NULL,
  `version` bigint(20) unsigned DEFAULT NULL,
  KEY `rowkey` (`bucketname`,`objectname`,`version`)
) ENGINE=InnoDB DEFAULT CHARSET=utf8 COLLATE=utf8_bin;
/*!40101 SET character_set_client = @saved_cs_client */;

--
-- Table structure for table `restoreobjects`
--

DROP TABLE IF EXISTS `restoreobjects`;
/*!40101 SET @saved_cs_client     = @@character_set_client */;
/*!40101 SET character_set_client = utf8 */;
CREATE TABLE `restoreobjects` (
  `bucketname` varchar(255) DEFAULT NULL,
  `objectname` varchar(255) DEFAULT NULL,
  `version` bigint(20) unsigned DEFAULT NULL,
  `status` tinyint(1) DEFAULT '0',
  `lifetime` tinyint(2) DEFAULT '1',
  `lastmodifiedtime` datetime DEFAULT NULL,
  `location` varchar(255) DEFAULT NULL,
  `pool` varchar(255) DEFAULT NULL,
  `ownerid` varchar(255) DEFAULT NULL,
  `size` bigint(20) DEFAULT NULL,
  `objectid` varchar(255) DEFAULT NULL,
  `etag` varchar(255) DEFAULT NULL,
  UNIQUE KEY `rowkey` (`bucketname`,`objectname`,`version`)
) ENGINE=InnoDB DEFAULT CHARSET=utf8 COLLATE=utf8_bin;
/*!40101 SET character_set_client = @saved_cs_client */;

-- Table structure for table `users`
--

DROP TABLE IF EXISTS `users`;
/*!40101 SET @saved_cs_client     = @@character_set_client */;
/*!40101 SET character_set_client = utf8 */;
CREATE TABLE `users` (
  `userid` varchar(255) DEFAULT NULL,
  `bucketname` varchar(255) DEFAULT NULL
) ENGINE=InnoDB DEFAULT CHARSET=utf8 COLLATE=utf8_bin;
/*!40101 SET character_set_client = @saved_cs_client */;
/*!40103 SET TIME_ZONE=@OLD_TIME_ZONE */;

/*!40101 SET SQL_MODE=@OLD_SQL_MODE */;
/*!40014 SET FOREIGN_KEY_CHECKS=@OLD_FOREIGN_KEY_CHECKS */;
/*!40014 SET UNIQUE_CHECKS=@OLD_UNIQUE_CHECKS */;
/*!40101 SET CHARACTER_SET_CLIENT=@OLD_CHARACTER_SET_CLIENT */;
/*!40101 SET CHARACTER_SET_RESULTS=@OLD_CHARACTER_SET_RESULTS */;
/*!40101 SET COLLATION_CONNECTION=@OLD_COLLATION_CONNECTION */;
/*!40111 SET SQL_NOTES=@OLD_SQL_NOTES */;

-- Dump completed on 2018-03-20 18:26:36


DROP TABLE IF EXISTS `lifecycle`;
CREATE TABLE `lifecycle` (
                       `bucketname` varchar(255) DEFAULT NULL,
                       `status` varchar(255) DEFAULT NULL
) ENGINE=InnoDB DEFAULT CHARSET=utf8 COLLATE=utf8_bin;<|MERGE_RESOLUTION|>--- conflicted
+++ resolved
@@ -204,8 +204,6 @@
 
 --
 -- Table structure for table `restoreobjectpart`
-<<<<<<< HEAD
-=======
 --
 
 DROP TABLE IF EXISTS `restoreobjectpart`;
@@ -252,7 +250,6 @@
 
 --
 -- Table structure for table `objmap`
->>>>>>> 55851242
 --
 
 DROP TABLE IF EXISTS `restoreobjectpart`;
