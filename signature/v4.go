/*
 * Minio Cloud Storage, (C) 2015, 2016 Minio, Inc.
 *
 * Licensed under the Apache License, Version 2.0 (the "License");
 * you may not use this file except in compliance with the License.
 * You may obtain a copy of the License at
 *
 *     http://www.apache.org/licenses/LICENSE-2.0
 *
 * Unless required by applicable law or agreed to in writing, software
 * distributed under the License is distributed on an "AS IS" BASIS,
 * WITHOUT WARRANTIES OR CONDITIONS OF ANY KIND, either express or implied.
 * See the License for the specific language governing permissions and
 * limitations under the License.
 */

// This file implements helper functions to validate AWS
// Signature Version '4' authorization header.
//
// This package provides comprehensive helpers for following signature
// types.
// - Based on Authorization header.
// - Based on Query parameters.
// - Based on Form POST policy.
package signature

import (
	"bytes"
	"crypto/subtle"
	"encoding/hex"
	"net/http"
	"sort"
	"strings"
	"time"

	"github.com/journeymidnight/yig/sts"

	. "github.com/journeymidnight/yig/api/datatype"
	. "github.com/journeymidnight/yig/brand"
	. "github.com/journeymidnight/yig/error"
	"github.com/journeymidnight/yig/iam"
	"github.com/journeymidnight/yig/iam/common"
	"github.com/journeymidnight/yig/sts"
)

// getSignedHeaders generate a string i.e alphabetically sorted,
// semicolon-separated list of lowercase request header names
func getSignedHeaders(signedHeaders http.Header) string {
	var headers []string
	for k := range signedHeaders {
		headers = append(headers, strings.ToLower(k))
	}
	sort.Strings(headers)
	return strings.Join(headers, ";")
}

// getCanonicalRequest generate a canonical request of style
//
// canonicalRequest =
//  <HTTPMethod>\n
//  <CanonicalURI>\n
//  <CanonicalQueryString>\n
//  <CanonicalHeaders>\n
//  <SignedHeaders>\n
//  <HashedPayload>
//
func getCanonicalRequest(extractedSignedHeaders http.Header, payload, queryStr,
	urlPath, method string) string {
	rawQuery := strings.Replace(queryStr, "+", "%20", -1)
	encodedPath := getURLEncodedName(urlPath)
	canonicalRequest := strings.Join([]string{
		method,
		encodedPath,
		rawQuery,
		getCanonicalHeaders(extractedSignedHeaders),
		getSignedHeaders(extractedSignedHeaders),
		payload,
	}, "\n")
	return canonicalRequest
}

// getCanonicalHeaders generate a list of request headers with their values
func getCanonicalHeaders(signedHeaders http.Header) string {
	var headers []string
	vals := make(http.Header)
	for k, vv := range signedHeaders {
		headers = append(headers, strings.ToLower(k))
		vals[strings.ToLower(k)] = vv
	}
	sort.Strings(headers)

	var buf bytes.Buffer
	for _, k := range headers {
		buf.WriteString(k)
		buf.WriteByte(':')
		for idx, v := range vals[k] {
			if idx > 0 {
				buf.WriteByte(',')
			}
			buf.WriteString(signV4TrimAll(v))
		}
		buf.WriteByte('\n')
	}
	return buf.String()
}

// getScope generate a string of a specific date, an AWS region, and a service.
func getScope(t time.Time, region string, brandName Brand) string {
	scope := strings.Join([]string{
		t.Format(YYYYMMDD),
		region,
		"s3",
		strings.ToLower(brandName.GetSpecialFieldFullName(SignRequest)),
	}, "/")
	return scope
}

// getStringToSign a string based on selected query values.
func getStringToSign(canonicalRequest string, brandName Brand, t time.Time, region string) string {
	stringToSign := brandName.GetSpecialFieldFullName(SignV4Algorithm) + "\n" + t.Format(Iso8601Format) + "\n"
	stringToSign = stringToSign + getScope(t, region, brandName) + "\n"
	canonicalRequestBytes := sum256([]byte(canonicalRequest))
	stringToSign = stringToSign + hex.EncodeToString(canonicalRequestBytes[:])
	return stringToSign
}

// getSigningKey hmac seed to calculate final signature.
func getSigningKey(secretKey string, brandName Brand, t time.Time, region string) []byte {
	date := sumHMAC([]byte(brandName.GetSpecialFieldFullName(SignV4)+secretKey), []byte(t.Format(YYYYMMDD)))
	regionBytes := sumHMAC(date, []byte(region))
	service := sumHMAC(regionBytes, []byte("s3"))
	signingKey := sumHMAC(service, []byte(strings.ToLower(brandName.GetSpecialFieldFullName(SignRequest))))
	return signingKey
}

// getSignature final signature in hexadecimal form.
func getSignature(signingKey []byte, stringToSign string) string {
	return hex.EncodeToString(sumHMAC(signingKey, []byte(stringToSign)))
}

// doesPolicySignatureMatch - Verify query headers with post policy
//     - http://docs.aws.amazon.com/AmazonS3/latest/API/sigv4-HTTPPOSTConstructPolicy.html
// returns true if matches, false otherwise. if error is not nil then it is always false
func DoesPolicySignatureMatchV4(formValues map[string]string, brandName Brand) (credential common.Credential, err error) {
	// Parse credential tag.
	credHeader, err := parseCredential(formValues[brandName.GetGeneralFieldFullName(XCredential)], brandName)
	if err != nil {
		return credential, err
	}

	// Verify if the region is valid.
	region := credHeader.scope.region
	if !isValidRegion(region) {
		return credential, ErrInvalidRegion
	}

	// Parse date string.
	t, e := time.Parse(Iso8601Format, formValues[brandName.GetGeneralFieldFullName(XDate)])
	if e != nil {
		return credential, ErrMalformedDate
	}

	credential, e = iam.GetCredential(credHeader.accessKey)
	if e != nil {
		return credential, e
	}
	// Get signing key.
	signingKey := getSigningKey(credential.SecretAccessKey, brandName, t, region)

	// Get signature.
	newSignature := getSignature(signingKey, formValues["Policy"])

	// Verify signature.
	if newSignature != formValues[brandName.GetGeneralFieldFullName(XSignature)] {
		return credential, ErrSignatureDoesNotMatch
	}
	return credential, nil
}

// doesPresignedSignatureMatch - Verify query headers with presigned signature
//     - http://docs.aws.amazon.com/AmazonS3/latest/API/sigv4-query-string-auth.html
// returns true if matches, false otherwise. if error is not nil then it is always false
func DoesPresignedSignatureMatchV4(r *http.Request, brandName Brand,
	validateRegion bool) (credential common.Credential, err error) {
	// Parse request query string.
	preSignValues, err := parsePreSignV4(r.URL.Query(), r.Header, brandName)
	if err != nil {
		return credential, err
	}

	if securityToken := r.URL.Query().Get(brandName.GetGeneralFieldFullName(XSecurityToken)); securityToken != "" {
		credential, err = sts.VerifyToken(preSignValues.Credential.accessKey,
			securityToken)
	} else {
		credential, err = iam.GetCredential(preSignValues.Credential.accessKey)
	}
	if err != nil {
		return common.Credential{}, err
	}

	if preSignValues.Expires > PresignedUrlExpireLimit {
		return credential, ErrMalformedExpires
	}
	if time.Now().Sub(preSignValues.Date) > time.Duration(preSignValues.Expires) {
		return credential, ErrExpiredPresignRequest
	}

	// Verify if region is valid.
	region := preSignValues.Credential.scope.region
	// Should validate region, only if region is set. Some operations
	// do not need region validated for example GetBucketLocation.
	if validateRegion && !isValidRegion(region) {
		return credential, ErrInvalidRegion
	}

	// Extract all the signed headers along with its values.
	extractedSignedHeaders, err := extractSignedHeaders(preSignValues.SignedHeaders, r)
	if err != nil {
		return
	}

	/// Verify finally if signature is same.

	// Construct the query.
<<<<<<< HEAD

	query := make(url.Values)
	for k, v := range r.URL.Query() {
		// Delete queries that is not used to calculate the signature
		if !strings.HasPrefix(strings.ToLower(k), strings.ToLower(brandName.GetGeneralFieldFullName(XGeneralName))) {
			continue
		}
		if k == brandName.GetGeneralFieldFullName(XSignature) {
			continue
=======
	query := r.URL.Query()
	query.Del("X-Amz-Signature")

	// FIXME: Due to some business reasons, some non-S3 headers will not be signed
	for k := range query {
		lk := strings.ToLower(k)
		if strings.HasPrefix(lk, "x-") && !strings.HasPrefix(lk, "x-amz") {
			query.Del(k)
>>>>>>> 364eae21
		}
	}

	presignedCanonicalReq := getCanonicalRequest(extractedSignedHeaders, UnsignedPayload,
		query.Encode(), r.URL.Path, r.Method)

	// Get string to sign from canonical request.
	presignedStringToSign := getStringToSign(presignedCanonicalReq, brandName, preSignValues.Date, region)

	// Get hmac presigned signing key.
	presignedSigningKey := getSigningKey(credential.SecretAccessKey, brandName, preSignValues.Date, region)

	// Get new signature.
	newSignature := getSignature(presignedSigningKey, presignedStringToSign)

	// Verify signature.
	if preSignValues.Signature != newSignature {
		return credential, ErrSignatureDoesNotMatch
	}
	return credential, nil
}

// get credential but not verify it, used only for signed v4 auth
func getCredentialUnverified(r *http.Request, brandName Brand) (credential common.Credential, err error) {
	v4Auth := r.Header.Get("Authorization")

	signV4Values, err := parseSignV4(v4Auth, r.Header, brandName)
	if err != nil {
		return credential, err
	}

	if securityToken := r.Header.Get(brandName.GetGeneralFieldFullName(XSecurityToken)); securityToken != "" {
		credential, err = sts.VerifyToken(signV4Values.Credential.accessKey,
			securityToken)
	} else {
		credential, err = iam.GetCredential(signV4Values.Credential.accessKey)
	}
	return credential, err
}

// doesSignatureMatch - Verify authorization header with calculated header in accordance with
//     - http://docs.aws.amazon.com/AmazonS3/latest/API/sig-v4-authenticating-requests.html
// returns true if matches, false otherwise. if error is not nil then it is always false
func DoesSignatureMatchV4(hashedPayload string, r *http.Request, brandName Brand,
	validateRegion bool) (credential common.Credential, err error) {
	// Save authorization header.
	v4Auth := r.Header.Get("Authorization")

	// Parse signature version '4' header.
	signV4Values, err := parseSignV4(v4Auth, r.Header, brandName)
	if err != nil {
		return credential, err
	}

	// Hashed payload mismatch, return content sha256 mismatch.
	// http://docs.aws.amazon.com/AmazonS3/latest/API/sig-v4-header-based-auth.html
	// The x-amz-content-sha256 header is required for all AWS Signature Version 4 requests.
	// It provides a hash of the request payload. If there is no payload, you must provide
	// the hash of an empty string.
	hashedPayloadReceived := r.Header.Get(brandName.GetGeneralFieldFullName(XContentSha))
	if hashedPayloadReceived != "UNSIGNED-PAYLOAD" && hashedPayloadReceived != hashedPayload {
		return credential, ErrContentSHA256Mismatch
	}

	// Extract all the signed headers along with its values.
	extractedSignedHeaders, err := extractSignedHeaders(signV4Values.SignedHeaders, r)
	if err != nil {
		return credential, err
	}

	// Verify if region is valid.
	region := signV4Values.Credential.scope.region
	// Should validate region, only if region is set. Some operations
	// do not need region validated for example GetBucketLocation.
	if validateRegion && !isValidRegion(region) {
		return credential, ErrInvalidRegion
	}

	// Extract date, if not present throw error.
	var date string
	if date = r.Header.Get(brandName.GetGeneralFieldFullName(XDate)); date == "" {
		if date = r.Header.Get("Date"); date == "" {
			return credential, ErrMissingDateHeader
		}
	}
	// Parse date header.
	t, err := ParseAmzDate(date)
	if err != nil {
		return credential, err
	}
	diff := time.Now().Sub(t)
	if diff > 15*time.Minute || diff < -15*time.Minute {
		return credential, ErrRequestTimeTooSkewed
	}

	// Query string.
	queryStr := r.URL.Query().Encode()

	// Get canonical request.
	canonicalRequest := getCanonicalRequest(extractedSignedHeaders, hashedPayloadReceived, queryStr,
		r.URL.Path, r.Method)

	// Get string to sign from canonical request.
	stringToSign := getStringToSign(canonicalRequest, brandName, t, region)

	if securityToken := r.Header.Get(brandName.GetGeneralFieldFullName(XSecurityToken)); securityToken != "" {
		credential, err = sts.VerifyToken(signV4Values.Credential.accessKey,
			securityToken)
	} else {
		credential, err = iam.GetCredential(signV4Values.Credential.accessKey)
	}
	if err != nil {
		return credential, err
	}
	// Get hmac signing key.
	signingKey := getSigningKey(credential.SecretAccessKey, brandName, t, region)

	// Calculate signature.
	newSignature := getSignature(signingKey, stringToSign)

	// Verify if signature match.
	if newSignature != signV4Values.Signature {
		return credential, ErrSignatureDoesNotMatch
	}
	return credential, nil
}

// compareSignatureV4 returns true if and only if both signatures
// are equal. The signatures are expected to be HEX encoded strings
// according to the AWS S3 signature V4 spec.
func compareSignatureV4(sig1, sig2 string) bool {
	// The CTC using []byte(str) works because the hex encoding
	// is unique for a sequence of bytes. See also compareSignatureV2.
	return subtle.ConstantTimeCompare([]byte(sig1), []byte(sig2)) == 1
}<|MERGE_RESOLUTION|>--- conflicted
+++ resolved
@@ -32,8 +32,6 @@
 	"sort"
 	"strings"
 	"time"
-
-	"github.com/journeymidnight/yig/sts"
 
 	. "github.com/journeymidnight/yig/api/datatype"
 	. "github.com/journeymidnight/yig/brand"
@@ -222,26 +220,14 @@
 	/// Verify finally if signature is same.
 
 	// Construct the query.
-<<<<<<< HEAD
-
-	query := make(url.Values)
-	for k, v := range r.URL.Query() {
-		// Delete queries that is not used to calculate the signature
-		if !strings.HasPrefix(strings.ToLower(k), strings.ToLower(brandName.GetGeneralFieldFullName(XGeneralName))) {
-			continue
-		}
-		if k == brandName.GetGeneralFieldFullName(XSignature) {
-			continue
-=======
 	query := r.URL.Query()
-	query.Del("X-Amz-Signature")
+	query.Del(brandName.GetGeneralFieldFullName(XSignature))
 
 	// FIXME: Due to some business reasons, some non-S3 headers will not be signed
 	for k := range query {
 		lk := strings.ToLower(k)
-		if strings.HasPrefix(lk, "x-") && !strings.HasPrefix(lk, "x-amz") {
+		if strings.HasPrefix(lk, "x-") && !strings.HasPrefix(lk, brandName.GetGeneralFieldFullName(XGeneralName)) {
 			query.Del(k)
->>>>>>> 364eae21
 		}
 	}
 
