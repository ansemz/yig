--- conflicted
+++ resolved
@@ -33,11 +33,7 @@
 
 // Verify if request has AWS Signature
 // for v2, the Authorization header starts with "AWS ",
-<<<<<<< HEAD
 // for v4, starts with "***4-HMAC-SHA256 " (notice the space after string)
-=======
-// for v4, starts with "AWS4-HMAC-SHA256 " (notice the space after string)
->>>>>>> c7243a58
 func isRequestSignature(r *http.Request, brand Brand) (bool, AuthType) {
 	if _, ok := r.Header["Authorization"]; ok {
 		if len(r.Header.Get("Authorization")) == 0 {
