--- conflicted
+++ resolved
@@ -6,10 +6,10 @@
 	"net/http"
 	"time"
 
-	. "github.com/journeymidnight/yig/error"
 	"github.com/dgrijalva/jwt-go"
 	router "github.com/gorilla/mux"
 	"github.com/journeymidnight/yig/api"
+	. "github.com/journeymidnight/yig/error"
 	"github.com/journeymidnight/yig/helper"
 	"github.com/journeymidnight/yig/iam"
 	"github.com/journeymidnight/yig/iam/common"
@@ -57,13 +57,9 @@
 
 	usage, err := adminServer.Yig.MetaStorage.GetUsage(bucketName)
 	if err != nil {
-<<<<<<< HEAD
-		api.WriteErrorResponseWithoutContext(w, r, err)
-=======
 		e, logLevel := ParseError(err)
 		helper.Logger.Log(logLevel, "Unable to get usage:", err)
-		api.WriteErrorResponse(w, r, e)
->>>>>>> c7243a58
+		api.WriteErrorResponseWithoutContext(w, r, e)
 		return
 	}
 	b, err := json.Marshal(usageJson{Usage: usage})
@@ -78,13 +74,9 @@
 	helper.Logger.Info("bucketName:", bucketName)
 	bucket, err := adminServer.Yig.MetaStorage.GetBucketInfo(bucketName)
 	if err != nil {
-<<<<<<< HEAD
-		api.WriteErrorResponseWithoutContext(w, r, err)
-=======
 		e, logLevel := ParseError(err)
 		helper.Logger.Log(logLevel, "Unable to get bucket info:", err)
-		api.WriteErrorResponse(w, r, e)
->>>>>>> c7243a58
+		api.WriteErrorResponseWithoutContext(w, r, e)
 		return
 	}
 
@@ -99,13 +91,9 @@
 
 	buckets, err := adminServer.Yig.MetaStorage.GetUserInfo(uid)
 	if err != nil {
-<<<<<<< HEAD
-		api.WriteErrorResponseWithoutContext(w, r, err)
-=======
 		e, logLevel := ParseError(err)
 		helper.Logger.Log(logLevel, "Unable to get user info:", err)
-		api.WriteErrorResponse(w, r, e)
->>>>>>> c7243a58
+		api.WriteErrorResponseWithoutContext(w, r, e)
 		return
 	}
 	helper.Logger.Info("enter getUserInfo", uid, buckets)
@@ -113,13 +101,9 @@
 	var keys []common.Credential
 	keys, err = iam.GetKeysByUid(uid)
 	if err != nil {
-<<<<<<< HEAD
-		api.WriteErrorResponseWithoutContext(w, r, err)
-=======
 		e, logLevel := ParseError(err)
 		helper.Logger.Log(logLevel, "Unable to get keys:", err)
-		api.WriteErrorResponse(w, r, e)
->>>>>>> c7243a58
+		api.WriteErrorResponseWithoutContext(w, r, e)
 		return
 	}
 	b, err := json.Marshal(userJson{Buckets: buckets, Keys: keys})
@@ -136,13 +120,9 @@
 
 	object, err := adminServer.Yig.MetaStorage.GetObject(bucketName, objectName, version, true)
 	if err != nil {
-<<<<<<< HEAD
-		api.WriteErrorResponseWithoutContext(w, r, err)
-=======
 		e, logLevel := ParseError(err)
 		helper.Logger.Log(logLevel, "Unable to get object:", err)
-		api.WriteErrorResponse(w, r, e)
->>>>>>> c7243a58
+		api.WriteErrorResponseWithoutContext(w, r, e)
 		return
 	}
 	b, err := json.Marshal(objectJson{Object: object})
