package context

import (
	"io"
	"net/http"

	"github.com/bsm/redislock"
	"github.com/journeymidnight/yig/api/datatype/lifecycle"
	"github.com/journeymidnight/yig/brand"
	"github.com/journeymidnight/yig/log"
	"github.com/journeymidnight/yig/meta/types"
	"github.com/journeymidnight/yig/signature"
)

type RequestContextKeyType string

const RequestContextKey RequestContextKeyType = "RequestContext"

type RequestIdKeyType string

const RequestIdKey RequestIdKeyType = "RequestID"

type ContextLoggerKeyType string

const ContextLoggerKey ContextLoggerKeyType = "ContextLogger"

type RequestContext struct {
<<<<<<< HEAD
	RequestID      string
	Logger         log.Logger
	BucketName     string
	ObjectName     string
	BucketInfo     *types.Bucket
	ObjectInfo     *types.Object
	Lifecycle      *lifecycle.Lifecycle
	BrandType      brand.Brand
	AuthType       signature.AuthType
	IsBucketDomain bool
	Body           io.ReadCloser
	FormValues     map[string]string
	VersionId      string
	Mutex          *redislock.Lock
=======
	RequestID               string
	Logger                  log.Logger
	BucketName              string
	ObjectName              string
	BucketInfo              *types.Bucket
	ObjectInfo              *types.Object
	Lifecycle               *lifecycle.Lifecycle
	AuthType                signature.AuthType
	IsBucketDomain          bool
	IsObjectForbidOverwrite bool
	Body                    io.ReadCloser
	FormValues              map[string]string
	VersionId               string
	Mutex                   *redislock.Lock
>>>>>>> 22eb6f83
}

func GetRequestContext(r *http.Request) RequestContext {
	ctx, ok := r.Context().Value(RequestContextKey).(RequestContext)
	if ok {
		return ctx
	}
	return RequestContext{
		Logger:    r.Context().Value(ContextLoggerKey).(log.Logger),
		RequestID: r.Context().Value(RequestIdKey).(string),
	}
}

func GetContextLogger(r *http.Request) log.Logger {
	return r.Context().Value(RequestContextKey).(RequestContext).Logger
}<|MERGE_RESOLUTION|>--- conflicted
+++ resolved
@@ -25,7 +25,6 @@
 const ContextLoggerKey ContextLoggerKeyType = "ContextLogger"
 
 type RequestContext struct {
-<<<<<<< HEAD
 	RequestID      string
 	Logger         log.Logger
 	BucketName     string
@@ -36,26 +35,11 @@
 	BrandType      brand.Brand
 	AuthType       signature.AuthType
 	IsBucketDomain bool
+	IsObjectForbidOverwrite bool
 	Body           io.ReadCloser
 	FormValues     map[string]string
 	VersionId      string
 	Mutex          *redislock.Lock
-=======
-	RequestID               string
-	Logger                  log.Logger
-	BucketName              string
-	ObjectName              string
-	BucketInfo              *types.Bucket
-	ObjectInfo              *types.Object
-	Lifecycle               *lifecycle.Lifecycle
-	AuthType                signature.AuthType
-	IsBucketDomain          bool
-	IsObjectForbidOverwrite bool
-	Body                    io.ReadCloser
-	FormValues              map[string]string
-	VersionId               string
-	Mutex                   *redislock.Lock
->>>>>>> 22eb6f83
 }
 
 func GetRequestContext(r *http.Request) RequestContext {
