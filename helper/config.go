--- conflicted
+++ resolved
@@ -23,11 +23,8 @@
 	RedisConnectionNumber      int    // number of connections to redis(i.e max concurrent request number)
 	InMemoryCacheMaxEntryCount int
 	InstanceId                 string // if empty, generated one at server startup
-<<<<<<< HEAD
 	ConcurrentRequestLimit     int
-=======
 	HbaseZnodeParent           string // won't change default("/hbase") if leave this option empty
->>>>>>> 5ee46cdd
 }
 
 var CONFIG Config
